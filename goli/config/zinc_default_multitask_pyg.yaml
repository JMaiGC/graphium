datamodule:
  module_type: "MultitaskFromSmilesDataModule"
  args: # Matches that in the test_multitask_datamodule.py case.
    task_specific_args:   # To be replaced by a new class "DatasetParams"
      SA:
        df: null
<<<<<<< HEAD
        df_path: "goli/data/multitask/tiny_ZINC_SA.csv"
=======
        task_level: "graph"
        df_path: "goli://goli.data.multitask/tiny_ZINC_SA.csv"
>>>>>>> 8d26d130
        smiles_col: "SMILES"
        label_cols: ["SA"]
        split_val: 0.2
        split_test: 0.2
        split_seed: 19
        splits_path: null                 # This may not always be provided
        sample_size: null                 # This may not always be provided
        idx_col: null                     # This may not always be provided
        weights_col: null                 # This may not always be provided
      logp:
        df: null
<<<<<<< HEAD
        df_path: "goli/data/multitask/tiny_ZINC_logp.csv"
=======
        task_level: "graph"
        df_path: "goli://goli.data.multitask/tiny_ZINC_logp.csv"
>>>>>>> 8d26d130
        smiles_col: "SMILES"
        label_cols: ["logp"]
        split_val: 0.2
        split_test: 0.2
        split_seed: 19
        splits_path: null
        sample_size: null
        idx_col: null
        weights_col: null
        weights_type: null
      score:
        df: null
<<<<<<< HEAD
        df_path: "goli/data/multitask/tiny_ZINC_score.csv"
=======
        task_level: "graph"
        df_path: "goli://goli.data.multitask/tiny_ZINC_score.csv"
>>>>>>> 8d26d130
        smiles_col: "SMILES"
        label_cols: ["score"]
        split_val: 0.2
        split_test: 0.2
        split_seed: 19
        splits_path: null
        sample_size: null
        idx_col: null
        weights_col: null
        weights_type: null

    # Featurization
    featurization_n_jobs: 16
    featurization_progress: True
    featurization:
      atom_property_list_onehot: ["atomic-number", "degree"]
      atom_property_list_float: []
      edge_property_list: ["in-ring", "bond-type-onehot"]
      add_self_loop: False
      explicit_H: False
      use_bonds_weights: False

    # Data handling-related
    batch_size_training: 16
    batch_size_inference: 16
    # cache_data_path: null

architecture:     # The parameters for the full graph network are taken from `config_micro_ZINC.yaml`
  model_type: FullGraphMultiTaskNetwork
  pre_nn:         # Set as null to avoid a pre-nn network
    out_dim: 32
    hidden_dims: 32
    depth: 1
    activation: relu
    last_activation: none
    dropout: &dropout 0.1
    normalization: &normalization "batch_norm"
    last_normalization: *normalization
    residual_type: none

  pre_nn_edges:   # Set as null to avoid a pre-nn network
    out_dim: 16
    hidden_dims: 16
    depth: 2
    activation: relu
    last_activation: none
    dropout: *dropout
    normalization: *normalization
    last_normalization: *normalization
    residual_type: none

  gnn:            # Set as null to avoid a post-nn network
    out_dim: 32
    hidden_dims: 32
    depth: 4
    activation: relu
    last_activation: none
    dropout: *dropout
    normalization: *normalization
    last_normalization: *normalization
    residual_type: random
    virtual_node: 'sum'
    layer_type: 'pyg:pna-msgpass'
    layer_kwargs:
      # num_heads: 3
      aggregators: [mean, max]
      scalers: [identity, amplification, attenuation]

  graph_output_nn:
    node:
      out_dim: 16
      hidden_dims: 32
      depth: 2
      activation: relu
      last_activation: none
      dropout: *dropout
      normalization: *normalization
      last_normalization: "none"
      residual_type: none 
    graph:
      pooling: [sum, max]
      out_dim: 1
      hidden_dims: 32
      depth: 2
      activation: relu
      last_activation: none
      dropout: *dropout
      normalization: *normalization
      last_normalization: "none"
      residual_type: none 
    edge:
      out_dim: 16
      hidden_dims: 32
      depth: 2
      activation: relu
      last_activation: none
      dropout: *dropout
      normalization: *normalization
      last_normalization: "none"
      residual_type: none 
    nodepair:
      out_dim: 16
      hidden_dims: 32
      depth: 2
      activation: relu
      last_activation: none
      dropout: *dropout
      normalization: *normalization
      last_normalization: "none"
      residual_type: none     

  task_heads:     # Set as null to avoid task heads. Recall that the arguments for the TaskHeads is a List of TaskHeadParams
    task_1:
      task_level: "node"
      out_dim: 5
      hidden_dims: [5, 6, 7]
      #depth: none                          # Not needed if we have hidden_dims
      activation: relu
      last_activation: none
      dropout: 0.2
      normalization: none
      residual_type: none
    task_2:
      task_level: "edge"
      out_dim: 3
      hidden_dims: [8, 9, 10]
      activation: relu
      last_activation: none
      dropout: 0.2
      normalization: none
      residual_type: none
    task_3:
      task_level: "graph"
      out_dim: 4
      hidden_dims: [2, 2, 2]
      activation: relu
      last_activation: none
      dropout: 0.2
      normalization: none
      residual_type: none
    task_4:
      task_level: "nodepair"
      out_dim: 4
      hidden_dims: [2, 2, 2]
      activation: relu
      last_activation: none
      dropout: 0.2
      normalization: none
      residual_type: none<|MERGE_RESOLUTION|>--- conflicted
+++ resolved
@@ -4,12 +4,8 @@
     task_specific_args:   # To be replaced by a new class "DatasetParams"
       SA:
         df: null
-<<<<<<< HEAD
+        task_level: "graph"
         df_path: "goli/data/multitask/tiny_ZINC_SA.csv"
-=======
-        task_level: "graph"
-        df_path: "goli://goli.data.multitask/tiny_ZINC_SA.csv"
->>>>>>> 8d26d130
         smiles_col: "SMILES"
         label_cols: ["SA"]
         split_val: 0.2
@@ -21,12 +17,8 @@
         weights_col: null                 # This may not always be provided
       logp:
         df: null
-<<<<<<< HEAD
+        task_level: "graph"
         df_path: "goli/data/multitask/tiny_ZINC_logp.csv"
-=======
-        task_level: "graph"
-        df_path: "goli://goli.data.multitask/tiny_ZINC_logp.csv"
->>>>>>> 8d26d130
         smiles_col: "SMILES"
         label_cols: ["logp"]
         split_val: 0.2
@@ -39,12 +31,8 @@
         weights_type: null
       score:
         df: null
-<<<<<<< HEAD
+        task_level: "graph"
         df_path: "goli/data/multitask/tiny_ZINC_score.csv"
-=======
-        task_level: "graph"
-        df_path: "goli://goli.data.multitask/tiny_ZINC_score.csv"
->>>>>>> 8d26d130
         smiles_col: "SMILES"
         label_cols: ["score"]
         split_val: 0.2
