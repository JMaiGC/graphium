from typing import List, Dict, Union, Any

import omegaconf
from copy import deepcopy
import torch
from loguru import logger

from pytorch_lightning.callbacks import EarlyStopping, ModelCheckpoint
from pytorch_lightning import Trainer

from goli.trainer.metrics import MetricWrapper
from goli.nn import FullDGLNetwork, FullDGLSiameseNetwork
from goli.data.datamodule import DGLFromSmilesDataModule
from goli.trainer.predictor import PredictorModule

# from goli.trainer.model_summary import BestEpochFromSummary
from pytorch_lightning.loggers.tensorboard import TensorBoardLogger


def load_datamodule(
    config: Union[omegaconf.DictConfig, Dict[str, Any]],
):
    datamodule = DGLFromSmilesDataModule(**config["datamodule"])

    return datamodule


def load_metrics(config: Union[omegaconf.DictConfig, Dict[str, Any]]):

    metrics = {}
    cfg_metrics = deepcopy(config["metrics"])

    for this_metric in cfg_metrics:
        name = this_metric.pop("name")
        metrics[name] = MetricWrapper(**this_metric)

    return metrics


def load_architecture(
    config: Union[omegaconf.DictConfig, Dict[str, Any]],
    in_dim_nodes: int,
    in_dim_edges: int,
):

    if isinstance(config, dict):
        config = omegaconf.OmegaConf.create(config)
    cfg_arch = config["architecture"]

    kwargs = {}

    # Select the architecture
    model_type = cfg_arch["model_type"].lower()
    if model_type == "fulldglnetwork":
        model_class = FullDGLNetwork
    elif model_type == "fulldglsiamesenetwork":
        model_class = FullDGLSiameseNetwork
        kwargs["dist_method"] = cfg_arch["dist_method"]
    else:
        raise ValueError(f"Unsupported model_type=`{model_type}`")

    # Prepare the various kwargs
    pre_nn_kwargs = dict(cfg_arch["pre_nn"]) if cfg_arch["pre_nn"] is not None else None
    gnn_kwargs = dict(cfg_arch["gnn"])
    post_nn_kwargs = dict(cfg_arch["post_nn"]) if cfg_arch["post_nn"] is not None else None

    # Set the input dimensions
    if pre_nn_kwargs is not None:
        pre_nn_kwargs = dict(pre_nn_kwargs)
        pre_nn_kwargs.setdefault("in_dim", in_dim_nodes)
    else:
        gnn_kwargs.setdefault("in_dim", in_dim_nodes)

    gnn_kwargs.setdefault("in_dim_edges", in_dim_edges)

    # Set the parameters for the full network
    model_kwargs = dict(
        gnn_kwargs=gnn_kwargs,
        pre_nn_kwargs=pre_nn_kwargs,
        post_nn_kwargs=post_nn_kwargs,
    )

    return model_class, model_kwargs


def load_predictor(config, model_class, model_kwargs, metrics):
    # Defining the predictor

    cfg_pred = dict(deepcopy(config["predictor"]))
    predictor = PredictorModule(
        model_class=model_class,
        model_kwargs=model_kwargs,
        metrics=metrics,
        **cfg_pred,
    )

    return predictor


def load_trainer(config, metrics):
    cfg_trainer = deepcopy(config["trainer"])

    # Set the number of gpus to 0 if no GPU is available
    gpus = cfg_trainer["trainer"].pop("gpus", 0)
    num_gpus = 0
    if isinstance(gpus, int):
        num_gpus = gpus
    elif isinstance(gpus, (list, tuple)):
        num_gpus = len(gpus)
    if (num_gpus > 0) and (not torch.cuda.is_available()):
        logger.warning(
            f"Number of GPUs selected is `{num_gpus}`, but will be ignored since no GPU are available on this device"
        )
        gpus = 0

<<<<<<< HEAD
    
    early_stopping = EarlyStopping(**cfg_trainer["early_stopping"])
=======
    # early_stopping = EarlyStopping(**cfg_trainer["early_stopping"])
>>>>>>> a8ee9f64
    checkpoint_callback = ModelCheckpoint(**cfg_trainer["model_checkpoint"])

    tb_logger = TensorBoardLogger(
        save_dir="logs",
    )

    trainer = Trainer(
        # logger=tb_logger,
<<<<<<< HEAD
        callbacks=[checkpoint_callback, early_stopping],
=======
        callbacks=[checkpoint_callback],  # early_stopping
>>>>>>> a8ee9f64
        terminate_on_nan=True,
        **cfg_trainer["trainer"],
        gpus=gpus,
    )

    return trainer<|MERGE_RESOLUTION|>--- conflicted
+++ resolved
@@ -113,12 +113,8 @@
         )
         gpus = 0
 
-<<<<<<< HEAD
     
     early_stopping = EarlyStopping(**cfg_trainer["early_stopping"])
-=======
-    # early_stopping = EarlyStopping(**cfg_trainer["early_stopping"])
->>>>>>> a8ee9f64
     checkpoint_callback = ModelCheckpoint(**cfg_trainer["model_checkpoint"])
 
     tb_logger = TensorBoardLogger(
@@ -126,12 +122,7 @@
     )
 
     trainer = Trainer(
-        # logger=tb_logger,
-<<<<<<< HEAD
         callbacks=[checkpoint_callback, early_stopping],
-=======
-        callbacks=[checkpoint_callback],  # early_stopping
->>>>>>> a8ee9f64
         terminate_on_nan=True,
         **cfg_trainer["trainer"],
         gpus=gpus,
