from typing import Dict, Any, Optional, Callable, Union, Type

from torch_geometric.data import Batch
from torch import Tensor
from inspect import _ParameterKind
from pytorch_lightning.plugins import IPUPlugin
from pytorch_lightning.trainer.states import RunningStage

from goli.trainer.predictor import PredictorModule
from goli.ipu.ipu_utils import import_poptorch

<<<<<<< HEAD
=======
from poptorch import ipu_print_tensor # TODO: Remove line
'''
helper function to remove the fake graph loss
always reduce the last loss since it is the fake graph
'''
def remove_pad_loss(preds: Dict[str, Tensor], targets: Dict[str, Tensor]):
    for task in targets.keys():
        if (targets[task].shape == preds[task].shape):
            continue
        else:
            preds[task] = preds[task][:-1]
    return preds
>>>>>>> 621cb337

class IPUPluginGoli(IPUPlugin):
    """
    `IPUPluginGoli` modifies the `IPUPlugin` for compatibility with the Goli and Pytorch-Lightning training pipeline.
    """

    def _step(self, stage: RunningStage, *args: Any, **kwargs: Any):
        """
        The `Goli` Dataloader generates Dictionaries as inputs for the `Predictor`.
        But the IPU does not support the following:
          - Dictionaries of inputs. Must pass Tuples. NamedTuples won't work, they will be converted to Tuples.
          - Only Tensors can be passed to the model. Anything else (strings, numpy array, etc) will cause compilation to fail.

        This function overloads the regular `_step` function to do the following:
          1. Create `Tuple[Tensor]` from the inputs of type `Dict[Tensor]` or `Tensor` or `pyg.Data.Batch` and pass them to `super()._step`
          2. Save the keys of the `Dict` structure as attributes of the model: `self.model.module._keys_tensor_dict` and `self.model.module._keys_tensor`
          3. Convert every non-Tensor to Tuples and pass to the module directly.
          4. Run the `super()._step` function, then remove every parameter that was added to the model

        The model must take care of re-building the Dict[Tensor] and `Batch` from the tuples. See class `PredictorModuleIPU`.

        """

        # Arguments for the loop
        new_args, all_keys = [], []
        keys_tensor_dict, keys_batch, keys_tensor, keys_others = {}, {}, {}, {}

        # Loop every argument. If a dict or pyg graph is found, split into tensors
        for data_key, data_val in args[0].items():
            if isinstance(data_val, (Dict, Batch)):
                for sub_key, sub_val in data_val.items():
                    if isinstance(sub_val, Tensor):
                        new_args.append(sub_val)
                        all_keys.append(sub_key)

                        # Append the keys for the tensors
                        if isinstance(data_val, Dict):
                            if data_key not in keys_tensor_dict:
                                keys_tensor_dict[data_key] = {}
                            keys_tensor_dict[data_key][sub_key] = len(all_keys) - 1

                        # Append the keys for the pyg Batch
                        elif isinstance(data_val, Batch):
                            if data_key not in keys_batch:
                                keys_batch[data_key] = {}
                            keys_batch[data_key][sub_key] = len(all_keys) - 1
                    else:
                        if data_key not in keys_others:
                            keys_others[data_key] = {}
                        keys_others[data_key][sub_key] = sub_val

            elif isinstance(data_val, Tensor):
                new_args.append(data_val)
                all_keys.append(data_key)
                keys_tensor[data_key] = len(all_keys) - 1
            else:
                keys_others[data_key] = data_val

        # Tell the module what are the labels associated to the labels and batches
        self.model.module._keys_tensor_dict = keys_tensor_dict
        self.model.module._keys_tensor = keys_tensor
        self.model.module._keys_batch = keys_batch
        self.model.module._keys_others = keys_others
        self.poptorch_models[stage]._args_parser._varnames = all_keys
        self.poptorch_models[stage]._args_parser._var_kinds = [_ParameterKind.VAR_POSITIONAL] * len(all_keys)

        # Run the step using only tuple of tensors
        out = super()._step(stage, *new_args, **kwargs)

        # Remove the keys from the module after the step is executed
        self.model.module._keys_tensor_dict = None
        self.model.module._keys_tensor = None
        self.model.module._keys_batch = None
        self.model.module._keys_others = None

        return out


class PredictorModuleIPU(PredictorModule):
    """
    This class wraps around the `PredictorModule` to make it work with IPU and the `IPUPluginGoli`.
    """

    def __init__(self, *args, **kwargs):
        # Import poptorch in a safe way that will work when working with cpu/gpu
        self.poptorch = import_poptorch()
        super().__init__(*args, **kwargs)


    @staticmethod
    def compute_loss(preds: Dict[str, Tensor], targets: Dict[str, Tensor], weights: Optional[Tensor], loss_fun: Dict[str, Callable], target_nan_mask: Union[Type, str] = "ignore") -> Tensor:
        #! # TODO Work out how to compute the loss with the padding here
<<<<<<< HEAD
=======
        # * Andy: simply get rid of the last graph in each batch
        preds = remove_pad_loss(preds, targets)

>>>>>>> 621cb337
        return PredictorModule.compute_loss(preds, targets, weights, loss_fun, target_nan_mask)


    def training_step(self, *inputs) -> Dict[str, Any]:
        # Build a dictionary from the tuples
        dict_input = self._build_dict_input(*inputs)
        step_dict = super().training_step(dict_input, to_cpu=False)

        # Since many loss functions are used, specify which one to track on the IPU
<<<<<<< HEAD
=======
        #! andy: trying different reduction options
        #? self.poptorch.identity_loss(step_dict["loss"], reduction="none") results in highest loss
        #? self.poptorch.identity_loss(step_dict["loss"], reduction="sum") results in higher loss
        #? self.poptorch.identity_loss(step_dict["loss"], reduction="mean") has lowest loss

        # loss = step_dict["loss"]
>>>>>>> 621cb337
        loss = self.poptorch.identity_loss(step_dict["loss"], reduction="mean")
        # ipu_print_tensor(loss, "\nloss " + str(self.global_step) + str(self.current_epoch))
        # ipu_print_tensor(step_dict["grad_norm"], "grad_norm ")
        return loss # Limitation that only the loss can be returned


    def validation_step(self, *inputs) -> Dict[str, Any]:
        # Build a dictionary from the tuples
        dict_input = self._build_dict_input(*inputs)
        step_dict = super().validation_step(dict_input, to_cpu=False)

        # The output dict must be converted to a tuple
        step_dict = self._clean_output_batch(step_dict)
        return step_dict


    def test_step(self, *inputs) -> Dict[str, Any]:
        # Build a dictionary from the tuples
        dict_input = self._build_dict_input(*inputs)
        step_dict = super().test_step(dict_input, to_cpu=False)

        # The output dict must be converted to a tuple
        step_dict = self._clean_output_batch(step_dict)
        return step_dict


    def predict_step(self, *inputs) -> Dict[str, Any]:
        # Build a dictionary from the tuples
        dict_input = self._build_dict_input(*inputs)
<<<<<<< HEAD
        step_dict = super().test_step(dict_input, to_cpu=False)
=======
        step_dict = super().predict_step(dict_input, to_cpu=False)
>>>>>>> 621cb337

        # The output dict must be converted to a tuple
        step_dict = self._clean_output_batch(step_dict)
        return step_dict


    def training_epoch_end(self, outputs: Dict[str, Any]):
        # Limited. Since only the loss can be returned in `training_step`
        return


    def validation_epoch_end(self, outputs: Dict[str, Any]):
        # Retrieve the dict structure of the output batch from the tuple
        retrieved_outputs = self._retrieve_output_batch(outputs)
        return super().validation_epoch_end(retrieved_outputs)


    def test_epoch_end(self, outputs: Dict[str, Any]):
        # Retrieve the dict structure of the output batch from the tuple
        retrieved_outputs = self._retrieve_output_batch(outputs)
        return super().test_epoch_end(retrieved_outputs)


    def predict_epoch_end(self, outputs: Dict[str, Any]):
        # Retrieve the dict structure of the output batch from the tuple
        retrieved_outputs = self._retrieve_output_batch(outputs)
        return super().test_epoch_end(retrieved_outputs)


    def _retrieve_output_batch(self, outputs):
        """
        A limitation of the IPU is that only Tuples can be returned from
        `validation_step` and `test_step`.

        Here, we rebuild a dictionary from the tuples so that the code
        remains compatible with the original `[STAGE]_epoch_end` methods.

        The keys to rebuild the dict must be contained in `self._output_step_structure`
        as a `Dict[Dict[str]]`, with `self._output_step_structure["_others"]` representing the keys of
        the non-nested dictionaries.

        """

        new_outputs = []
        for batch in outputs:
            new_outputs.append({})
            # Get the keys of the nested dictionaries
            for ii, struct in enumerate(self._output_step_structure):
                new_outputs[-1][struct[0]] = {}
                for jj, key in enumerate(struct[1:]):
                    new_outputs[-1][struct[0]][key] = batch[ii][jj]

            # Pop the non-nested dictionaries, and re-add them
            others = new_outputs[-1].pop("_others", {})
            new_outputs[-1].update(others)
        return new_outputs


    def _clean_output_batch(self, out_batch):
        """
        The output batch cannot contain `Dict[Tensor]` or `Dict[Dict[Tensor]]`,
        only nested tuples. And they must all be the same depth.

        This function converts every `Dict[Tensor]` or `Dict[Dict[Tensor]]` to
        `Tuple[Tuple[Tensor]]` and stores the keys `self._output_step_structure`.

        In the case of non-nested dict, they will be stored under the key `_others`
        to ensure that everything has the same nesting depth.
        """

        # Transform Dict[Tensor] into Dict[Dict[Tensor]] by grouping them
        cleaned_batch, others = {}, {}
        for key, val in out_batch.items():
            if isinstance(val, dict):
                cleaned_batch[key] = val
            elif isinstance(val, Tensor):
                others[key] = val
        if len(others) > 0:
            cleaned_batch["_others"] = others

        # Save the structure of the dict somewhere
        output_step_structure = []
        for key, val in cleaned_batch.items():
            output_step_structure.append([key])
            for sub_key, sub_val in val.items():
                output_step_structure[-1].append(sub_key)
        self._output_step_structure = output_step_structure

        # Convert Dict[Dict[Tensor]] into Tuple[Tuple[Tensor]]
        new_dict = {}
        for key, val in cleaned_batch.items():
            new_dict[key] = tuple(val.values())
        cleaned_batch = tuple(new_dict.values())

        return cleaned_batch


    def _build_dict_input(self, *inputs):
        """
        The method `IPUPluginGoli._step` converts the `Dict` structure into Tuples
        to allow the IPU tracer to compile correctly.

        This method rebuilds the `Dict` structure from the saved keys to allow
        to use the same code as the CPU or GPU.

        It processes the following attributes, which must be set by `IPUPluginGoli._step`:
          - _keys_batch: The keys for rebuilding the `pyg.Data.Batch`
          - _keys_tensor_dict: The keys for rebuilding the `Dict[Dict[Tensor]]`
          - _keys_tensor: The keys for rebuilding the `Dict[Tensor]`
          - _keys_others: The keys for non-Tensor inputs, which are passed directly to the model.
        """

        batch = {}

        # Initialize the batch of pyg objects
        for key, pyg_elems in self._keys_batch.items():
            pyg_batch = Batch()
            for pyg_key, idx in pyg_elems.items():
                pyg_batch[pyg_key] = inputs[idx]
            batch[key] = pyg_batch

        # Initialize the dictionaries of tensors, such as the multitask labels
        for key, this_dict in self._keys_tensor_dict.items():
            tensor_dict = {}
            for tensor_key, idx in this_dict.items():
                tensor_dict[tensor_key] = inputs[idx]
            batch[key] = tensor_dict

        # Initialize the tensors
        for key, idx in self._keys_tensor.items():
            batch[key] = inputs[idx]

        # Initialize the other elements
        for key, val in self._keys_others.items():
            if isinstance(val, dict):
                if key not in batch.keys():
                    batch[key] = {}
                # Update the dict or pyg-Batch
                for sub_key, sub_val in val.items():
                    batch[sub_key] = sub_val
            else:
                batch[key] = val

        return batch<|MERGE_RESOLUTION|>--- conflicted
+++ resolved
@@ -9,8 +9,6 @@
 from goli.trainer.predictor import PredictorModule
 from goli.ipu.ipu_utils import import_poptorch
 
-<<<<<<< HEAD
-=======
 from poptorch import ipu_print_tensor # TODO: Remove line
 '''
 helper function to remove the fake graph loss
@@ -23,7 +21,6 @@
         else:
             preds[task] = preds[task][:-1]
     return preds
->>>>>>> 621cb337
 
 class IPUPluginGoli(IPUPlugin):
     """
@@ -116,12 +113,9 @@
     @staticmethod
     def compute_loss(preds: Dict[str, Tensor], targets: Dict[str, Tensor], weights: Optional[Tensor], loss_fun: Dict[str, Callable], target_nan_mask: Union[Type, str] = "ignore") -> Tensor:
         #! # TODO Work out how to compute the loss with the padding here
-<<<<<<< HEAD
-=======
         # * Andy: simply get rid of the last graph in each batch
         preds = remove_pad_loss(preds, targets)
 
->>>>>>> 621cb337
         return PredictorModule.compute_loss(preds, targets, weights, loss_fun, target_nan_mask)
 
 
@@ -131,15 +125,12 @@
         step_dict = super().training_step(dict_input, to_cpu=False)
 
         # Since many loss functions are used, specify which one to track on the IPU
-<<<<<<< HEAD
-=======
         #! andy: trying different reduction options
         #? self.poptorch.identity_loss(step_dict["loss"], reduction="none") results in highest loss
         #? self.poptorch.identity_loss(step_dict["loss"], reduction="sum") results in higher loss
         #? self.poptorch.identity_loss(step_dict["loss"], reduction="mean") has lowest loss
 
         # loss = step_dict["loss"]
->>>>>>> 621cb337
         loss = self.poptorch.identity_loss(step_dict["loss"], reduction="mean")
         # ipu_print_tensor(loss, "\nloss " + str(self.global_step) + str(self.current_epoch))
         # ipu_print_tensor(step_dict["grad_norm"], "grad_norm ")
@@ -169,11 +160,7 @@
     def predict_step(self, *inputs) -> Dict[str, Any]:
         # Build a dictionary from the tuples
         dict_input = self._build_dict_input(*inputs)
-<<<<<<< HEAD
-        step_dict = super().test_step(dict_input, to_cpu=False)
-=======
         step_dict = super().predict_step(dict_input, to_cpu=False)
->>>>>>> 621cb337
 
         # The output dict must be converted to a tuple
         step_dict = self._clean_output_batch(step_dict)
