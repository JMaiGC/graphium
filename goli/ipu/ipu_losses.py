import torch
from torch import Tensor
from torch.nn import BCELoss, MSELoss, L1Loss
from torch._C import _infer_size
from loguru import logger


class BCELossIPU(BCELoss):
    """
    A modified version of the `torch.nn.BCELoss` that can ignore NaNs
    by giving them a weight of `0`. This allows it to work with compilation
    and IPUs since it doesn't modify the tensor's shape.
    """

    def forward(self, input: Tensor, target: Tensor) -> Tensor:
        prev_weight = None

        target = target.clone()
        weight = self.weight

        # Get the original weight matrix. If None, set all weights = 1
        if weight is not None:
            prev_weight = self.weight.clone()
            new_size = _infer_size(target.size(), weight.size())
            weight = weight.expand(new_size).clone()
        else:
            weight = torch.ones(target.shape, dtype=input.dtype, device=input.device)

        # Replace the nan-targets by 0 or 1. Take the value closest to the input.
        # Give a weight of 0 where there are nan-targets
        nan_targets = target.isnan()
        nan_targets_0 = (input < 0.5) & nan_targets
        nan_targets_1 = (input >= 0.5) & nan_targets
        target[nan_targets_0] = 0.0
        target[nan_targets_1] = 1.0
        weight[nan_targets] = 0.0

        # Compute the loss, and rescale by the number of nan elements
        self.weight = weight
        loss = super().forward(input, target)
<<<<<<< HEAD

        num_real_targets = (~nan_targets).sum()
        loss = torch.where(
            num_real_targets > 0,
            loss * nan_targets.numel() / num_real_targets,
            torch.tensor(0.0, dtype=loss.dtype),
        )
=======
        loss = loss * nan_targets.numel() / ((~nan_targets).sum())
>>>>>>> bc46f497

        # Reset the self.weight to its original value
        self.weight = prev_weight

        return loss


class MSELossIPU(MSELoss):
    """
    A modified version of the `torch.nn.MSELoss` that can ignore NaNs
    by giving them the same value for both `input` and `target`.
    This allows it to work with compilation
    and IPUs since it doesn't modify the tensor's shape.
    """

    def forward(self, input: Tensor, target: Tensor) -> Tensor:
        target = target.clone()
        input = input.clone()

        # Replace the nan-targets in the input/target tensors by 0
        nan_targets = target.isnan()
        input[nan_targets] = 0.0
        target[nan_targets] = 0.0

        # Compute the loss, and rescale by the number of nan elements
        loss = super().forward(input, target)
<<<<<<< HEAD

        num_real_targets = (~nan_targets).sum()
        loss = torch.where(
            num_real_targets > 0,
            loss * nan_targets.numel() / num_real_targets,
            torch.tensor(0.0, dtype=loss.dtype),
        )
=======
        loss = loss * nan_targets.numel() / ((~nan_targets).sum())
>>>>>>> bc46f497

        return loss


class L1LossIPU(L1Loss):
    """
    A modified version of the `torch.nn.L1Loss` that can ignore NaNs
    by giving them the same value for both `input` and `target`.
    This allows it to work with compilation
    and IPUs since it doesn't modify the tensor's shape.
    """

    def forward(self, input: Tensor, target: Tensor) -> Tensor:
        target = target.clone()
        input = input.clone()

        # Replace the nan-targets in the input/target tensors by 0
        nan_targets = target.isnan()
        input[nan_targets] = 0.0
        target[nan_targets] = 0.0

        # Compute the loss, and rescale by the number of nan elements
        loss = super().forward(input, target)
<<<<<<< HEAD
        num_real_targets = (~nan_targets).sum()
        loss = torch.where(
            num_real_targets > 0,
            loss * nan_targets.numel() / num_real_targets,
            torch.tensor(0.0, dtype=loss.dtype),
        )
=======
        loss = loss * nan_targets.numel() / ((~nan_targets).sum())
>>>>>>> bc46f497

        return loss<|MERGE_RESOLUTION|>--- conflicted
+++ resolved
@@ -38,7 +38,6 @@
         # Compute the loss, and rescale by the number of nan elements
         self.weight = weight
         loss = super().forward(input, target)
-<<<<<<< HEAD
 
         num_real_targets = (~nan_targets).sum()
         loss = torch.where(
@@ -46,9 +45,6 @@
             loss * nan_targets.numel() / num_real_targets,
             torch.tensor(0.0, dtype=loss.dtype),
         )
-=======
-        loss = loss * nan_targets.numel() / ((~nan_targets).sum())
->>>>>>> bc46f497
 
         # Reset the self.weight to its original value
         self.weight = prev_weight
@@ -75,7 +71,6 @@
 
         # Compute the loss, and rescale by the number of nan elements
         loss = super().forward(input, target)
-<<<<<<< HEAD
 
         num_real_targets = (~nan_targets).sum()
         loss = torch.where(
@@ -83,9 +78,6 @@
             loss * nan_targets.numel() / num_real_targets,
             torch.tensor(0.0, dtype=loss.dtype),
         )
-=======
-        loss = loss * nan_targets.numel() / ((~nan_targets).sum())
->>>>>>> bc46f497
 
         return loss
 
@@ -109,15 +101,11 @@
 
         # Compute the loss, and rescale by the number of nan elements
         loss = super().forward(input, target)
-<<<<<<< HEAD
         num_real_targets = (~nan_targets).sum()
         loss = torch.where(
             num_real_targets > 0,
             loss * nan_targets.numel() / num_real_targets,
             torch.tensor(0.0, dtype=loss.dtype),
         )
-=======
-        loss = loss * nan_targets.numel() / ((~nan_targets).sum())
->>>>>>> bc46f497
 
         return loss