from typing import Union, List, Callable, Dict, Tuple, Any, Optional

import inspect
from loguru import logger
from copy import deepcopy
import numpy as np
from scipy.sparse import issparse, coo_matrix
import torch

import dgl
from torch_geometric.data import Data

from rdkit import Chem
from rdkit.Chem.rdmolops import GetAdjacencyMatrix
import datamol as dm

from goli.features import nmp
from goli.utils.tensor import one_of_k_encoding
from goli.features.positional_encoding import get_all_positional_encoding


def to_dense_array(array, dtype=None):
    # Assign the node data
    if array is not None:
        if issparse(array):
            if array.dtype == np.float16:  # float16 doesn't support `todense`
                array = array.astype(np.float32)
            array = array.todense()

        if dtype is not None:
            array = array.astype(dtype)
    return array


def _mask_nans_inf(mask_nan, array, array_name):
    if (mask_nan is None) or (array is None):
        return array

    new_array = array
    if issparse(new_array):
        new_array = new_array.data
    nans = ~np.isfinite(new_array)

    # Mask the NaNs
    if nans.any():
        msg = f"There are {np.sum(nans)} NaNs in `{array_name}`"
        if mask_nan == "raise":
            raise ValueError(msg)
        elif mask_nan == "warn":
            logger.warning(msg)
        else:
            new_array[nans] = mask_nan
            if issparse(array):
                array.data = new_array
                new_array = array
    return new_array


def get_mol_atomic_features_onehot(mol: dm.Mol, property_list: List[str]) -> Dict[str, np.ndarray]:
    r"""
    Get the following set of features for any given atom

    * One-hot representation of the atom
    * One-hot representation of the atom degree
    * One-hot representation of the atom implicit valence
    * One-hot representation of the the atom hybridization
    * Whether the atom is aromatic
    * The atom's formal charge
    * The atom's number of radical electrons

    Additionally, the following features can be set, depending on the value of input Parameters

    * One-hot representation of the number of hydrogen atom in the the current atom neighborhood if `explicit_H` is false
    * One-hot encoding of the atom chirality, and whether such configuration is even possible

    Parameters:

        mol:
            molecule from which to extract the properties

        property_list:
            A list of integer atomic properties to get from the molecule.
            The integer values are converted to a one-hot vector.
            Callables are not supported by this function.

            Accepted properties are:

            - "atomic-number"
            - "degree"
            - "valence", "total-valence"
            - "implicit-valence"
            - "hybridization"
            - "chirality"
            - "phase"
            - "type"
            - "group"
            - "period"

    Returns:
        prop_dict:
            A dictionnary where the element of ``property_list`` are the keys
            and the values are np.ndarray of shape (N, OH). N is the number of atoms
            in ``mol`` and OH the lenght of the one-hot encoding.

    """

    prop_dict = {}

    for prop in property_list:
        prop = prop.lower()
        prop_name = prop

        property_array = []
        for ii, atom in enumerate(mol.GetAtoms()):
            if prop in ["atomic-number"]:
                one_hot = one_of_k_encoding(atom.GetSymbol(), nmp.ATOM_LIST)
            elif prop in ["degree"]:
                one_hot = one_of_k_encoding(atom.GetDegree(), nmp.ATOM_DEGREE_LIST)
            elif prop in ["valence", "total-valence"]:
                prop_name = "valence"
                one_hot = one_of_k_encoding(atom.GetTotalValence(), nmp.VALENCE)
            elif prop in ["implicit-valence"]:
                one_hot = one_of_k_encoding(atom.GetImplicitValence(), nmp.VALENCE)
            elif prop in ["hybridization"]:
                one_hot = one_of_k_encoding(atom.GetHybridization(), nmp.HYBRIDIZATION_LIST)
            elif prop in ["chirality"]:
                try:
                    one_hot = one_of_k_encoding(atom.GetProp("_CIPCode"), nmp.CHIRALITY_LIST)
                    one_hot.append(int(atom.HasProp("_ChiralityPossible")))
                except:
                    one_hot = [0, 0, int(atom.HasProp("_ChiralityPossible"))]
            elif prop in "phase":
                one_hot = one_of_k_encoding(nmp.PHASE[atom.GetAtomicNum() - 1], nmp.PHASE_SET)
            elif prop in "type":
                one_hot = one_of_k_encoding(nmp.TYPE[atom.GetAtomicNum() - 1], nmp.TYPE_SET)
            elif prop in "group":
                one_hot = one_of_k_encoding(nmp.GROUP[atom.GetAtomicNum() - 1], nmp.GROUP_SET)
            elif prop in "period":
                one_hot = one_of_k_encoding(nmp.PERIOD[atom.GetAtomicNum() - 1], nmp.PERIOD_SET)
            else:
                raise ValueError(f"Unsupported property `{prop}`")

            property_array.append(np.asarray(one_hot, dtype=np.float16))

        prop_dict[prop_name] = np.stack(property_array, axis=0)

    return prop_dict


#! might be worth while to do a function for just conformer features
#! including edge bond length and 3d coordinates
# * migrate the code here, once the other function with conformer works
# * what should be cleaned for opensourcing, add a comment or open an issue
# * maybe choose return type instead of making individual functions
# def get_mol_conformer_features()


def get_mol_atomic_features_float(
    mol: dm.Mol,
    property_list: Union[List[str], List[Callable]],
    offset_carbon: bool = True,
    mask_nan: Union[str, float, type(None)] = "raise",
) -> Dict[str, np.ndarray]:
    """
    Get a dictionary of floating-point arrays of atomic properties.
    To ensure all properties are at a similar scale, some of the properties
    are divided by a constant.

    There is also the possibility of offseting by the carbon value using
    the `offset_carbon` parameter.

    Parameters:

        mol:
            molecule from which to extract the properties

        property_list:
            A list of atomic properties to get from the molecule, such as 'atomic-number',
            'mass', 'valence', 'degree', 'electronegativity'.
            Some elements are divided by a factor to avoid feature explosion.

            Accepted properties are:

            - "atomic-number"
            - "mass", "weight"
            - "valence", "total-valence"
            - "implicit-valence"
            - "hybridization"
            - "chirality"
            - "hybridization"
            - "aromatic"
            - "ring", "in-ring"
            - "min-ring"
            - "max-ring"
            - "num-ring"
            - "degree"
            - "radical-electron"
            - "formal-charge"
            - "vdw-radius"
            - "covalent-radius"
            - "electronegativity"
            - "ionization", "first-ionization"
            - "melting-point"
            - "metal"
            - "single-bond"
            - "aromatic-bond"
            - "double-bond"
            - "triple-bond"
            - "is-carbon"
            - "group"
            - "period"
            - "conf-x" #! [andy], added the x, y, z conformer coordinates here, now we assume only 1 conformer is used per molecule
            - "conf-y"
            - "conf-z"

        offset_carbon:
            Whether to subract the Carbon property from the desired atomic property.
            For example, if we want the mass of the Lithium (6.941), the mass of the
            Carbon (12.0107) will be subracted, resulting in a value of -5.0697

        mask_nan:
            Deal with molecules that fail a part of the featurization.
            NaNs can happen when taking the of a noble gas,
            or other properties that are not measured for specific atoms.

            - "raise": Raise an error when there is a nan or inf in the featurization
            - "warn": Raise a warning when there is a nan or inf in the featurization
            - "None": DEFAULT. Don't do anything
            - "Floating value": Replace nans or inf by the specified value

    Returns:

        prop_dict:
            A dictionnary where the element of ``property_list`` are the keys
            and the values are np.ndarray of shape (N,). N is the number of atoms
            in ``mol``.

    """
    periodic_table = Chem.GetPeriodicTable()
    prop_dict = {}
    C = Chem.Atom("C")
    C_num = C.GetAtomicNum()
    offC = bool(offset_carbon)
    atom_list = list(mol.GetAtoms())

    for prop in property_list:
        prop_name = None
        property_array = np.zeros(mol.GetNumAtoms(), dtype=np.float16)
<<<<<<< HEAD

        #! continue debugging here
        # check if a given mol is looped
        found = False
        if dm.to_smiles(mol) == "C#Cc1cnc(O)c([N+](=O)[O-])c1":
            found = True

        # * check if there is a conformer property
        if isinstance(prop, str):
            if prop in ["conf-x", "conf-y", "conf-z"]:
                try:
                    conf = mol.GetConformer()
                except Exception as e:
                    #! if there is no conformer for this molecule, pad the property
                    conf = None

        for ii, atom in enumerate(atom_list):
            val = None
=======
        for ii, atom in enumerate(atom_list):
            val = None

>>>>>>> 649adc15
            if isinstance(prop, str):
                prop = prop.lower()
                prop_name = prop

                if prop in ["atomic-number"]:
                    val = (atom.GetAtomicNum() - (offC * C_num)) / 5
                elif prop in ["mass", "weight"]:
                    prop_name = "mass"
                    val = (atom.GetMass() - (offC * C.GetMass())) / 10
                elif prop in ["valence", "total-valence"]:
                    prop_name = "valence"
                    val = atom.GetTotalValence() - (offC * 4)
                elif prop in ["implicit-valence"]:
                    val = atom.GetImplicitValence()
                elif prop in ["hybridization"]:
                    val = atom.GetHybridization()
                elif prop in ["chirality"]:
                    val = (atom.GetProp("_CIPCode") == "R") if atom.HasProp("_CIPCode") else 2
                elif prop in ["hybridization"]:
                    val = atom.GetHybridization()
                elif prop in ["aromatic"]:
                    val = atom.GetIsAromatic()
                elif prop in ["ring", "in-ring"]:
                    prop_name = "in-ring"
                    val = atom.IsInRing()
                elif prop in ["min-ring"]:
                    ring_info = mol.GetRingInfo()
                    val = ring_info.MinAtomRingSize(atom.GetIdx())
                elif prop in ["max-ring"]:
                    rings = mol.GetRingInfo().AtomRings()
                    val = 0
                    for ring in rings:
                        if atom.GetIdx() in ring:
                            if len(ring) > val:
                                val = len(ring)
                elif prop in ["num-ring"]:
                    ring_info = mol.GetRingInfo()
                    val = ring_info.NumAtomRings(atom.GetIdx())
                elif prop in ["degree"]:
                    val = atom.GetTotalDegree() - (offC * 2)
                elif prop in ["radical-electron"]:
                    val = atom.GetNumRadicalElectrons()
                elif prop in ["formal-charge"]:
                    val = atom.GetFormalCharge()
                elif prop in ["vdw-radius"]:
                    val = periodic_table.GetRvdw(atom.GetAtomicNum()) - offC * periodic_table.GetRvdw(C_num)
                elif prop in ["covalent-radius"]:
                    val = periodic_table.GetRcovalent(
                        atom.GetAtomicNum()
                    ) - offC * periodic_table.GetRcovalent(C_num)
                elif prop in ["electronegativity"]:
                    val = (
                        nmp.ELECTRONEGATIVITY[atom.GetAtomicNum() - 1]
                        - offC * nmp.ELECTRONEGATIVITY[C_num - 1]
                    )
                elif prop in ["ionization", "first-ionization"]:
                    prop_name = "ionization"
                    val = (
                        nmp.FIRST_IONIZATION[atom.GetAtomicNum() - 1] - offC * nmp.FIRST_IONIZATION[C_num - 1]
                    ) / 5
                elif prop in ["melting-point"]:
                    val = (
                        nmp.MELTING_POINT[atom.GetAtomicNum() - 1] - offC * nmp.MELTING_POINT[C_num - 1]
                    ) / 200
                elif prop in ["metal"]:
                    val = nmp.METAL[atom.GetAtomicNum() - 1]
                elif prop in "group":
                    val = float(nmp.GROUP[atom.GetAtomicNum() - 1]) - offC * float(nmp.GROUP[C_num - 1])
                elif prop in "period":
                    val = float(nmp.PERIOD[atom.GetAtomicNum() - 1]) - offC * float(nmp.PERIOD[C_num - 1])
                elif "-bond" in prop:
                    bonds = [bond.GetBondTypeAsDouble() for bond in atom.GetBonds()]
                    if prop in ["single-bond"]:
                        val = len([bond == 1 for bond in bonds])
                    elif prop in ["aromatic-bond"]:
                        val = len([bond == 1.5 for bond in bonds])
                    elif prop in ["double-bond"]:
                        val = len([bond == 2 for bond in bonds])
                    elif prop in ["triple-bond"]:
                        val = len([bond == 3 for bond in bonds])
                    else:
                        raise ValueError(f"{prop} is not a correct bond.")
                    val -= offC * 1
                elif prop in ["is-carbon"]:
                    val = atom.GetAtomicNum() == 6
                    val -= offC * 1
                elif prop in ["conf-x"]:
                    if conf is None:
                        val = np.inf  #! [andy] if there is no conformer, pad with inf (will be caught)
                    else:
                        val = conf.GetAtomPosition(ii).x
                elif prop in ["conf-y"]:
                    if conf is None:
                        val = np.inf
                    else:
                        val = conf.GetAtomPosition(ii).y
                elif prop in ["conf-z"]:
                    if conf is None:
                        val = np.inf
                    else:
                        val = conf.GetAtomPosition(ii).z
                else:
                    raise ValueError(f"Unsupported property `{prop}`")

            elif callable(prop):
                prop_name = str(prop)
                val = prop(atom)
            else:
                ValueError(f"Elements in `property_list` must be str or callable, provided `{type(prop)}`")

            if val is None:
                raise ValueError("val is undefined.")

            property_array[ii] = val

        if prop_name is None:
            raise ValueError("prop_name is undefined.")

        # Mask the NaNs
        prop_dict[prop_name] = _mask_nans_inf(mask_nan, property_array, "atom featurization")

        if found:
            print(property_array)

    return prop_dict


def get_simple_mol_conformer(mol: dm.Mol) -> Union[Chem.rdchem.Conformer, None]:
    r"""
    If the molecule has a conformer, then it will return the conformer at idx `0`.
    Otherwise, it generates a simple molecule conformer using `rdkit.Chem.rdDistGeom.EmbedMolecule`
    and returns it. This is meant to be used in simple functions like `GetBondLength`,
    not in functions requiring complex 3D structure.

    Parameters:

        mol: Rdkit Molecule

    Returns:
        conf: A conformer of the molecule, or `None` if it fails
    """

    val = 0
    if mol.GetNumConformers() == 0:
        val = Chem.rdDistGeom.EmbedMolecule(mol)
    if val == -1:
        val = Chem.rdDistGeom.EmbedMolecule(
            mol,
            enforceChirality=False,
            ignoreSmoothingFailures=True,
            useBasicKnowledge=True,
            useExpTorsionAnglePrefs=True,
            forceTol=0.1,
        )

    if val == -1:
        conf = None
        logger.warn("Couldn't compute conformer for molecule `{}`".format(Chem.MolToSmiles(mol)))
    else:
        conf = mol.GetConformer(0)

    return conf


def get_estimated_bond_length(bond: Chem.rdchem.Bond, mol: dm.Mol) -> float:
    r"""
    Estimate the bond length between atoms by looking at the estimated atomic radius
    that depends both on the atom type and the bond type. The resulting bond-length is
    then the sum of the radius.

    Keep in mind that this function only provides an estimate of the bond length and not
    the true one based on a conformer. The vast majority od estimated bond lengths will
    have an error below 5% while some bonds can have an error up to 20%. This function
    is mostly useful when conformer generation fails for some molecules, or for
    increased computation speed.

    Parameters:
        bond: The bond to measure its lenght
        mol: The molecule containing the bond (used to get neighbouring atoms)

    Returns:
        bond_length: The bond length in Angstrom, typically a value around 1-2.

    """

    # Get the atoms connected by the bond
    idx1 = bond.GetBeginAtomIdx()
    idx2 = bond.GetEndAtomIdx()
    atom1 = mol.GetAtomWithIdx(idx1).GetAtomicNum()
    atom2 = mol.GetAtomWithIdx(idx2).GetAtomicNum()
    bond_type = bond.GetBondType()

    # Get single bond atomic radius
    if bond_type == Chem.rdchem.BondType.SINGLE:
        rad1 = [nmp.BOND_RADIUS_SINGLE[atom1 - 1]]
        rad2 = [nmp.BOND_RADIUS_SINGLE[atom2 - 1]]
    # Get double bond atomic radius
    elif bond_type == Chem.rdchem.BondType.DOUBLE:
        rad1 = [nmp.BOND_RADIUS_DOUBLE[atom1 - 1]]
        rad2 = [nmp.BOND_RADIUS_DOUBLE[atom2 - 1]]
    # Get triple bond atomic radius
    elif bond_type == Chem.rdchem.BondType.TRIPLE:
        rad1 = [nmp.BOND_RADIUS_TRIPLE[atom1 - 1]]
        rad2 = [nmp.BOND_RADIUS_TRIPLE[atom2 - 1]]
    # Get average of single bond and double bond atomic radius
    elif bond_type == Chem.rdchem.BondType.AROMATIC:
        rad1 = [nmp.BOND_RADIUS_SINGLE[atom1 - 1], nmp.BOND_RADIUS_DOUBLE[atom1 - 1]]
        rad2 = [nmp.BOND_RADIUS_SINGLE[atom2 - 1], nmp.BOND_RADIUS_DOUBLE[atom2 - 1]]

    # Average the bond lengths, while ignoring nans in case some missing value
    rad1_float = [elem for elem in rad1 if elem is not None]
    rad2_float = [elem for elem in rad2 if elem is not None]

    if len(rad1_float) > 0:
        rad1_float = sum(rad1_float) / len(rad1_float)
    else:
        rad1_float = float(nmp.BOND_RADIUS_SINGLE[atom1 - 1])

    if len(rad2_float) > 0:
        rad2_float = sum(rad2_float) / len(rad2_float)
    else:
        rad2_float = float(nmp.BOND_RADIUS_SINGLE[atom2 - 1])

    bond_length = rad1_float + rad2_float
    return bond_length


def get_mol_edge_features(
    mol: dm.Mol, property_list: List[str], mask_nan: Union[str, float, type(None)] = "raise"
):
    r"""
    Get the following set of features for any given bond
    See `goli.features.nmp` for allowed values in one hot encoding

    * One-hot representation of the bond type. Note that you should not kekulize your
        molecules, if you expect this to take aromatic bond into account.
    * Bond stereo type, following CIP classification
    * Whether the bond is conjugated
    * Whether the bond is in a ring

    Parameters:
        mol: rdkit.Chem.Molecule
            the molecule of interest

        property_list:
            A list of edge properties to return for the given molecule.
            Accepted properties are:

            - "bond-type-onehot"
            - "bond-type-float"
            - "stereo"
            - "in-ring"
            - "conjugated"
            - "conformer-bond-length" (might cause problems with complex molecules)
            - "estimated-bond-length"

    Returns:
        prop_dict:
            A dictionnary where the element of ``property_list`` are the keys
            and the values are np.ndarray of shape (N,). N is the number of atoms
            in ``mol``.

    """

    prop_dict = {}

    # Compute features for each bond
    num_bonds = mol.GetNumBonds()
    for prop in property_list:
        property_array = []
        for ii in range(num_bonds):
            prop = prop.lower()
            bond = mol.GetBondWithIdx(ii)

            if prop in ["bond-type-onehot"]:
                encoding = one_of_k_encoding(bond.GetBondType(), nmp.BOND_TYPES)
            elif prop in ["bond-type-float"]:
                encoding = [bond.GetBondTypeAsDouble()]
            elif prop in ["stereo"]:
                encoding = one_of_k_encoding(bond.GetStereo(), nmp.BOND_STEREO)
            elif prop in ["in-ring"]:
                encoding = [bond.IsInRing()]
            elif prop in ["conjugated"]:
                encoding = [bond.GetIsConjugated()]
            #! Andy: Read the conformer if available
            elif prop in ["conformer-bond-length"]:
                conf = get_simple_mol_conformer(mol)
                if conf is not None:
                    idx1 = bond.GetBeginAtomIdx()
                    idx2 = bond.GetEndAtomIdx()
                    encoding = [Chem.rdMolTransforms.GetBondLength(conf, idx1, idx2)]
                else:
                    encoding = [0]
            elif prop in ["estimated-bond-length"]:
                encoding = [get_estimated_bond_length(bond, mol)]

            else:
                raise ValueError(f"Unsupported property `{prop}`")

            property_array.append(np.asarray(encoding, dtype=np.float16))

        if num_bonds > 0:
            property_array = np.stack(property_array, axis=0)
            # Mask the NaNs
            prop_dict[prop] = _mask_nans_inf(mask_nan, property_array, "edge property")
        else:
            # Add an empty vector with the right shape
            arr_len = 1
            if prop in ["bond-type-onehot"]:
                arr_len = len(nmp.BOND_TYPES) + 1
            elif prop in ["stereo"]:
                arr_len = len(nmp.BOND_STEREO) + 1

            prop_dict[prop] = np.zeros((0, arr_len))

    return prop_dict


def mol_to_adj_and_features(
    mol: Union[str, dm.Mol],
    atom_property_list_onehot: List[str] = [],
    atom_property_list_float: List[Union[str, Callable]] = [],
    edge_property_list: List[str] = [],
    add_self_loop: bool = False,
    explicit_H: bool = False,
    use_bonds_weights: bool = False,
    pos_encoding_as_features: Dict[str, Any] = None,
    pos_encoding_as_directions: Dict[str, Any] = None,
    dtype: np.dtype = np.float16,
    mask_nan: Union[str, float, type(None)] = "raise",
) -> Union[
    coo_matrix,
    Union[np.ndarray, None],
    Union[np.ndarray, None],
    Dict[str, np.ndarray],
    Union[np.ndarray, None],
]:
    r"""
    Transforms a molecule into an adjacency matrix representing the molecular graph
    and a set of atom and bond features.

    It also returns the positional encodings associated to the graph.

    Parameters:

        mol:
            The molecule to be converted

        atom_property_list_onehot:
            List of the properties used to get one-hot encoding of the atom type,
            such as the atom index represented as a one-hot vector.
            See function `get_mol_atomic_features_onehot`

        atom_property_list_float:
            List of the properties used to get floating-point encoding of the atom type,
            such as the atomic mass or electronegativity.
            See function `get_mol_atomic_features_float`

        edge_property_list:
            List of the properties used to encode the edges, such as the edge type
            and the stereo type.

        add_self_loop:
            Whether to add a value of `1` on the diagonal of the adjacency matrix.

        explicit_H:
            Whether to consider the Hydrogens explicitely. If `False`, the hydrogens
            are implicit.

        use_bonds_weights:
            Whether to use the floating-point value of the bonds in the adjacency matrix,
            such that single bonds are represented by 1, double bonds 2, triple 3, aromatic 1.5

        pos_encoding_as_features: keyword arguments for function `graph_positional_encoder`
            to generate positional encoding for node features.

        pos_encoding_as_directions: keyword arguments for function `graph_positional_encoder`
            to generate positional encoding for directional features.

        dtype:
            The numpy data type used to build the graph

        mask_nan:
            Deal with molecules that fail a part of the featurization.
            NaNs can happen when taking the of a noble gas,
            or other properties that are not measured for specific atoms.

            - "raise": Raise an error when there is a nan or inf in the featurization
            - "warn": Raise a warning when there is a nan or inf in the featurization
            - "None": DEFAULT. Don't do anything
            - "Floating value": Replace nans or inf by the specified value
    Returns:

        adj:
            Scipy sparse adjacency matrix of the molecule

        ndata:
            Concatenated node data of the atoms, based on the properties from
            `atom_property_list_onehot` and `atom_property_list_float`.
            If no properties are given, it returns `None`

        edata:
            Concatenated node edge of the molecule, based on the properties from
            `edge_property_list`.
            If no properties are given, it returns `None`

        pe_dict:
            Dictionary of all positional encodings. Current supported keys:

            - "pos_enc_feats_sign_flip":
                Node positional encoding that requires augmentation via sign-flip.
                For example, eigenvectors of the Laplacian are ambiguous to the
                sign and are returned here.

            - "pos_enc_feats_no_flip":
                Node positional encoding that requires does not use sign-flip.
                For example, distance from centroid are returned here.

            - "rwse":
                Node structural encoding corresponding to the diagonal of the random
                walk matrix

        pe_dir_dict:
            Similar to `pe_dict`
            Dictionary of all positional encodings used to define directions. This can thus
            be used for relative position inference.
            This is used, for example, by `DGNConvolutionalLayer` to define
            the direction of the messages.

    """

    if isinstance(mol, str):
        mol = dm.to_mol(mol)

    # Add or remove explicit hydrogens
    if explicit_H:
        mol = Chem.AddHs(mol)
    else:
        mol = Chem.RemoveHs(mol)

    # Get the adjacency matrix
    adj = GetAdjacencyMatrix(mol, useBO=use_bonds_weights, force=True)
    num_nodes = adj.shape[0]
    if add_self_loop:
        adj = adj + np.eye(adj.shape[0], dtype=np.int8)
    adj = coo_matrix(adj, dtype=np.int8)

    # Get the node features
    atom_features_onehot = get_mol_atomic_features_onehot(mol, atom_property_list_onehot)
    atom_features_float = get_mol_atomic_features_float(mol, atom_property_list_float, mask_nan=mask_nan)
    ndata = list(atom_features_float.values()) + list(atom_features_onehot.values())
    ndata = [np.expand_dims(d, axis=1) if d.ndim == 1 else d for d in ndata]

    if len(ndata) > 0:
        ndata = np.concatenate(ndata, axis=1).astype(dtype)
        ndata = coo_matrix(ndata)
    else:
        ndata = None

    # Get the edge features
    edge_features = get_mol_edge_features(mol, edge_property_list, mask_nan=mask_nan)
    edata = list(edge_features.values())
    edata = [np.expand_dims(d, axis=1) if d.ndim == 1 else d for d in edata]
    if len(edata) > 0:
        edata = np.concatenate(edata, axis=1).astype(dtype)
        edata = coo_matrix(edata)
    else:
        edata = None

    # Get all positional encodings
    pe_dict, pe_dir_dict = get_all_positional_encoding(
        adj, num_nodes, pos_encoding_as_features, pos_encoding_as_directions
    )

    # Mask the NaNs
    for pe_key in pe_dict.keys():
        pe_dict[pe_key] = _mask_nans_inf(mask_nan, pe_dict[pe_key], pe_key)
    for pe_key in pe_dir_dict.keys():
        pe_dir_dict[pe_key] = _mask_nans_inf(mask_nan, pe_dir_dict[pe_key], pe_key)

    return adj, ndata, edata, pe_dict, pe_dir_dict


class GraphDict(dict):
    def __init__(
        self,
        dic: Dict,
    ):
        """
        Store the parameters required to initialize a `dgl.DGLGraph`, but
        as a dictionary to reduce memory consumption.

        Possible keys for the dictionary:

        - adj: A numpy array containing the adjacency matrix

        - ndata: A dictionnary containing different keys and numpy
            arrays associated to the node features `DGLGraph.ndata`.

        - edata: A dictionnary containing different keys and numpy
            arrays associated to the edge features `DGLGraph.edata`.

        - dtype: The numpy dtype for the floating data. The arrays
            will be converted to `torch.Tensor` when building the graph.

        - mask_nan:
            Deal with molecules that fail a part of the featurization.
            NaNs can happen when taking the of a noble gas,
            or other properties that are not measured for specific atoms.

            - "raise": Raise an error when there is a nan or inf in the featurization
            - "warn": Raise a warning when there is a nan or inf in the featurization
            - "None": DEFAULT. Don't do anything
            - "Floating value": Replace nans or inf by the specified value
        """
        default_dic = {
            "dtype": np.float16,
            "mask_nan": "raise",
        }
        default_dic.update(dic)
        super().__init__(default_dic)

    def make_dgl_graph(self, **kwargs) -> dgl.DGLGraph:
        """
        Convert the current dictionary of parameters, containing an adjacency matrix with node/edge data
        into a `dgl.DGLGraph` of torch Tensors.

        `**kwargs` can be used to overwrite any parameter from the current dictionary. See `DGLGraphDict.__init__`
        for a list of parameters
        """
        this_dict = self.copy()
        for key, val in kwargs.items():
            this_dict[key] = val
        return graph_dict_to_dgl(**this_dict)

    def make_pyg_graph(self, **kwargs) -> Data:
        """
        Convert the current dictionary of parameters, containing an adjacency matrix with node/edge data
        into a `dgl.DGLGraph` of torch Tensors.

        `**kwargs` can be used to overwrite any parameter from the current dictionary. See `DGLGraphDict.__init__`
        for a list of parameters
        """

        # Convert adjacency matrix into edge_index and edge_weight
        edge_index = torch.Tensor(np.stack((self.adj.row, self.adj.col))).to(dtype=torch.int16)
        edge_weight = torch.Tensor(self.adj.data)
        num_nodes = self.adj.shape[0]

        # Get the node and edge data
        data_dict = {key: val for key, val in self.ndata.items()}
        for key, val in self.edata.items():
            # Edge keys must start with `edge_`
            if not key.startswith("edge_"):
                raise KeyError(f"Edge keys must start with `edge_`. Key given is `{key}`")
            # Edge keys must be different from node keys
            if key in data_dict.keys():
                raise KeyError(f"Key `key` is present in both edge and node data")
            data_dict[key] = val

        # Convert the data to torch
        for key, val in data_dict.items():
            if isinstance(val, np.ndarray):
                val = val.astype(self.dtype)
                data_dict[key] = torch.as_tensor(val)

        # Create the PyG graph object `Data`
        data = Data(edge_index=edge_index, edge_weight=edge_weight, num_nodes=num_nodes, **data_dict)
        return deepcopy(data)

    @property
    def ndata(self):
        return self["ndata"]

    @property
    def edata(self):
        return self["edata"]

    @property
    def adj(self):
        return self["adj"]

    @property
    def dtype(self):
        return self["dtype"]

    @property
    def mask_nan(self):
        return self["mask_nan"]


def mol_to_graph_dict(
    mol: dm.Mol,
    atom_property_list_onehot: List[str] = [],
    atom_property_list_float: List[Union[str, Callable]] = [],
    edge_property_list: List[str] = [],
    add_self_loop: bool = False,
    explicit_H: bool = False,
    use_bonds_weights: bool = False,
    pos_encoding_as_features: Dict[str, Any] = None,
    pos_encoding_as_directions: Dict[str, Any] = None,
    dtype: np.dtype = np.float16,
    on_error: str = "ignore",
    mask_nan: Union[str, float, type(None)] = "raise",
    max_num_atoms: Optional[int] = None,
) -> GraphDict:
    r"""
    Transforms a molecule into an adjacency matrix representing the molecular graph
    and a set of atom and bond features, and re-organizes them into a dictionary
    that allows to build a `DGLGraph` object.

    Compared to `mol_to_dglgraph`, this function does not build the graph directly,
    and is thus faster, less memory heavy, and compatible with other frameworks.

    Parameters:

        mol:
            The molecule to be converted

        atom_property_list_onehot:
            List of the properties used to get one-hot encoding of the atom type,
            such as the atom index represented as a one-hot vector.
            See function `get_mol_atomic_features_onehot`

        atom_property_list_float:
            List of the properties used to get floating-point encoding of the atom type,
            such as the atomic mass or electronegativity.
            See function `get_mol_atomic_features_float`

        edge_property_list:
            List of the properties used to encode the edges, such as the edge type
            and the stereo type.

        add_self_loop:
            Whether to add a value of `1` on the diagonal of the adjacency matrix.

        explicit_H:
            Whether to consider the Hydrogens explicitely. If `False`, the hydrogens
            are implicit.

        use_bonds_weights:
            Whether to use the floating-point value of the bonds in the adjacency matrix,
            such that single bonds are represented by 1, double bonds 2, triple 3, aromatic 1.5

        pos_encoding_as_features: keyword arguments for function `graph_positional_encoder`
            to generate positional encoding for node features.

        pos_encoding_as_directions: keyword arguments for function `graph_positional_encoder`
            to generate positional encoding for directional features.

        dtype:
            The numpy data type used to build the graph

        on_error:
            What to do when the featurization fails. This can change the
            behavior of `mask_nan`.

            - "raise": Raise an error
            - "warn": Raise a warning and return None
            - "ignore": Ignore the error and return None

        mask_nan:
            Deal with molecules that fail a part of the featurization.
            NaNs can happen when taking the of a noble gas,
            or other properties that are not measured for specific atoms.

            - "raise": Raise an error when there is a nan or inf in the featurization
            - "warn": Raise a warning when there is a nan or inf in the featurization
            - "None": DEFAULT. Don't do anything
            - "Floating value": Replace nans or inf by the specified value

        max_num_atoms:
            Maximum number of atoms for a given molecule. If a molecule with more atoms
            is give, an error is raised, but catpured according to the rules of
            `on_error`.

    Returns:

        graph_dict:
            A dictionary `GraphDict` containing the keys required to build a graph,
            and which can be used to build a DGL or PyG graph.

            - "adj": A sparse int-array containing the adjacency matrix

            - "ndata": A dictionnary containing different keys and numpy
              arrays associated to the node features.

            - "edata": A dictionnary containing different keys and numpy
              arrays associated to the edge features.

            - "dtype": The numpy dtype for the floating data.
    """

    input_mol = mol
    try:
        if isinstance(mol, str):
            mol = dm.to_mol(mol)
        if explicit_H:
            mol = Chem.AddHs(mol)
        else:
            mol = Chem.RemoveHs(mol)

        num_atoms = mol.GetNumAtoms()
        if (max_num_atoms is not None) and (num_atoms > max_num_atoms):
            raise ValueError(f"Maximum number of atoms greater than permitted {num_atoms}>{max_num_atoms}")

        (adj, ndata, edata, pe_dict, pe_dir_dict,) = mol_to_adj_and_features(
            mol=mol,
            atom_property_list_onehot=atom_property_list_onehot,
            atom_property_list_float=atom_property_list_float,
            edge_property_list=edge_property_list,
            add_self_loop=add_self_loop,
            explicit_H=explicit_H,
            use_bonds_weights=use_bonds_weights,
            pos_encoding_as_features=pos_encoding_as_features,
            pos_encoding_as_directions=pos_encoding_as_directions,
            mask_nan=mask_nan,
        )
    except Exception as e:
        if on_error.lower() == "raise":
            raise e
        elif on_error.lower() == "warn":
            smiles = input_mol
            if isinstance(smiles, dm.Mol):
                smiles = Chem.MolToSmiles(input_mol)
            msg = str(e) + "\nIgnoring following molecule:" + smiles
            logger.warning(msg)
            return None
        elif on_error.lower() == "ignore":
            return None

    dgl_dict = {"adj": adj, "edata": {}, "ndata": {}, "dtype": dtype}

    # Assign the node data
    if ndata is not None:
        dgl_dict["ndata"]["feat"] = ndata

    # Assign the edge data. Due to DGL only supporting Hetero-graphs, we
    # need to duplicate each edge information for its 2 entries
    if edata is not None:
        edata = to_dense_array(edata, dtype=dtype)
        src_ids, dst_ids = np.argwhere(adj).transpose()
        hetero_edata = np.zeros(shape=(edata.shape[0] * 2, edata.shape[1]), dtype=edata.dtype)
        for ii in range(mol.GetNumBonds()):
            bond = mol.GetBondWithIdx(ii)
            src, dst = bond.GetBeginAtomIdx(), bond.GetEndAtomIdx()
            id1 = np.where((src == src_ids) & (dst == dst_ids))[0]
            id2 = np.where((dst == src_ids) & (src == dst_ids))[0]
            hetero_edata[id1, :] = edata[ii, :]
            hetero_edata[id2, :] = edata[ii, :]

        dgl_dict["edata"]["edge_feat"] = coo_matrix(hetero_edata)

    # Put the positional encodings as node features
    # TODO: add support for PE on edges
    for key, pe in pe_dict.items():
        dgl_dict["ndata"][key] = pe

    # Add positional encoding for directional use
    if (pe_dir_dict is not None) and (len(pe_dir_dict) > 0):
        pos_dir = np.concatenate(pe_dir_dict.values(), dim=-1)
        dgl_dict["ndata"]["pos_dir"] = pos_dir

    dgl_dict = GraphDict(dgl_dict)
    return dgl_dict


def mol_to_dglgraph(
    mol: dm.Mol,
    atom_property_list_onehot: List[str] = [],
    atom_property_list_float: List[Union[str, Callable]] = [],
    edge_property_list: List[str] = [],
    add_self_loop: bool = False,
    explicit_H: bool = False,
    use_bonds_weights: bool = False,
    pos_encoding_as_features: Dict[str, Any] = None,
    pos_encoding_as_directions: Dict[str, Any] = None,
    dtype: np.dtype = np.float16,
    on_error: str = "ignore",
    mask_nan: Union[str, float, type(None)] = "raise",
    max_num_atoms: Optional[int] = None,
) -> dgl.DGLGraph:
    r"""
    Transforms a molecule into an adjacency matrix representing the molecular graph
    and a set of atom and bond features.

    Then, the adjacency matrix and node/edge features are used to build a
    `DGLGraph` with pytorch Tensors.

    Parameters:

        mol:
            The molecule to be converted

        atom_property_list_onehot:
            List of the properties used to get one-hot encoding of the atom type,
            such as the atom index represented as a one-hot vector.
            See function `get_mol_atomic_features_onehot`

        atom_property_list_float:
            List of the properties used to get floating-point encoding of the atom type,
            such as the atomic mass or electronegativity.
            See function `get_mol_atomic_features_float`

        edge_property_list:
            List of the properties used to encode the edges, such as the edge type
            and the stereo type.

        add_self_loop:
            Whether to add a value of `1` on the diagonal of the adjacency matrix.

        explicit_H:
            Whether to consider the Hydrogens explicitely. If `False`, the hydrogens
            are implicit.

        use_bonds_weights:
            Whether to use the floating-point value of the bonds in the adjacency matrix,
            such that single bonds are represented by 1, double bonds 2, triple 3, aromatic 1.5

        pos_encoding_as_features: keyword arguments for function `graph_positional_encoder`
            to generate positional encoding for node features.

        pos_encoding_as_directions: keyword arguments for function `graph_positional_encoder`
            to generate positional encoding for directional features.

        dtype:
            The numpy data type used to build the graph

        on_error:
            What to do when the featurization fails. This can change the
            behavior of `mask_nan`.

            - "raise": Raise an error
            - "warn": Raise a warning and return None
            - "ignore": Ignore the error and return None

        mask_nan:
            Deal with molecules that fail a part of the featurization.
            NaNs can happen when taking the of a noble gas,
            or other properties that are not measured for specific atoms.

            - "raise": Raise an error when there is a nan in the featurization
            - "warn": Raise a warning when there is a nan in the featurization
            - "None": DEFAULT. Don't do anything
            - "Floating value": Replace nans by the specified value

        max_num_atoms:
            Maximum number of atoms for a given molecule. If a molecule with more atoms
            is give, an error is raised, but catpured according to the rules of
            `on_error`.
    Returns:

        graph:
            DGL graph, with `graph.ndata['feat']` corresponding to the concatenated
            node data from `atom_property_list_onehot` and `atom_property_list_float`,
            `graph.edata['feat']` corresponding to the concatenated edge data from `edge_property_list`.
            There are also additional entries for the positional encodings.

    """

    dgl_dict = mol_to_graph_dict(
        mol=mol,
        atom_property_list_onehot=atom_property_list_onehot,
        atom_property_list_float=atom_property_list_float,
        edge_property_list=edge_property_list,
        add_self_loop=add_self_loop,
        explicit_H=explicit_H,
        use_bonds_weights=use_bonds_weights,
        pos_encoding_as_features=pos_encoding_as_features,
        pos_encoding_as_directions=pos_encoding_as_directions,
        dtype=dtype,
        on_error=on_error,
        mask_nan=mask_nan,
        max_num_atoms=max_num_atoms,
    )
    if dgl_dict is not None:
        return dgl_dict.make_dgl_graph()

    return None


def mol_to_pyggraph(
    mol: dm.Mol,
    atom_property_list_onehot: List[str] = [],
    atom_property_list_float: List[Union[str, Callable]] = [],
    edge_property_list: List[str] = [],
    add_self_loop: bool = False,
    explicit_H: bool = False,
    use_bonds_weights: bool = False,
    pos_encoding_as_features: Dict[str, Any] = None,
    pos_encoding_as_directions: Dict[str, Any] = None,
    dtype: np.dtype = np.float16,
    on_error: str = "ignore",
    mask_nan: Union[str, float, type(None)] = "raise",
    max_num_atoms: Optional[int] = None,
) -> Data:
    r"""
    Transforms a molecule into an adjacency matrix representing the molecular graph
    and a set of atom and bond features.

    Then, the adjacency matrix and node/edge features are used to build a
    `pyg.data.Data` with pytorch Tensors.

    Parameters:

        mol:
            The molecule to be converted

        atom_property_list_onehot:
            List of the properties used to get one-hot encoding of the atom type,
            such as the atom index represented as a one-hot vector.
            See function `get_mol_atomic_features_onehot`

        atom_property_list_float:
            List of the properties used to get floating-point encoding of the atom type,
            such as the atomic mass or electronegativity.
            See function `get_mol_atomic_features_float`

        edge_property_list:
            List of the properties used to encode the edges, such as the edge type
            and the stereo type.

        add_self_loop:
            Whether to add a value of `1` on the diagonal of the adjacency matrix.

        explicit_H:
            Whether to consider the Hydrogens explicitely. If `False`, the hydrogens
            are implicit.

        use_bonds_weights:
            Whether to use the floating-point value of the bonds in the adjacency matrix,
            such that single bonds are represented by 1, double bonds 2, triple 3, aromatic 1.5

        pos_encoding_as_features: keyword arguments for function `graph_positional_encoder`
            to generate positional encoding for node features.

        pos_encoding_as_directions: keyword arguments for function `graph_positional_encoder`
            to generate positional encoding for directional features.

        dtype:
            The numpy data type used to build the graph

        on_error:
            What to do when the featurization fails. This can change the
            behavior of `mask_nan`.

            - "raise": Raise an error
            - "warn": Raise a warning and return None
            - "ignore": Ignore the error and return None

        mask_nan:
            Deal with molecules that fail a part of the featurization.
            NaNs can happen when taking the of a noble gas,
            or other properties that are not measured for specific atoms.

            - "raise": Raise an error when there is a nan in the featurization
            - "warn": Raise a warning when there is a nan in the featurization
            - "None": DEFAULT. Don't do anything
            - "Floating value": Replace nans by the specified value

        max_num_atoms:
            Maximum number of atoms for a given molecule. If a molecule with more atoms
            is give, an error is raised, but catpured according to the rules of
            `on_error`.
    Returns:

        graph:
            DGL graph, with `graph.ndata['feat']` corresponding to the concatenated
            node data from `atom_property_list_onehot` and `atom_property_list_float`,
            `graph.edata['feat']` corresponding to the concatenated edge data from `edge_property_list`.
            There are also additional entries for the positional encodings.

    """
    graph_dict = mol_to_graph_dict(
        mol=mol,
        atom_property_list_onehot=atom_property_list_onehot,
        atom_property_list_float=atom_property_list_float,
        edge_property_list=edge_property_list,
        add_self_loop=add_self_loop,
        explicit_H=explicit_H,
        use_bonds_weights=use_bonds_weights,
        pos_encoding_as_features=pos_encoding_as_features,
        pos_encoding_as_directions=pos_encoding_as_directions,
        dtype=dtype,
        on_error=on_error,
        mask_nan=mask_nan,
        max_num_atoms=max_num_atoms,
    )

    if graph_dict is not None:
        return graph_dict.make_pyg_graph()

    return None


def graph_dict_to_dgl(
    adj,
    ndata: Dict,
    edata: Dict,
    dtype: np.dtype = None,
    mask_nan: Union[str, float, type(None)] = "raise",
) -> dgl.DGLGraph:
    """
    Convert an adjacency matrix with node/edge data into a `DGLGraph`
    of torch Tensors.

    Parameters:

        adj: A numpy array containing the adjacency matrix

        ndata: A dictionnary containing different keys and numpy
            arrays associated to the node features `DGLGraph.ndata`.

        edata: A dictionnary containing different keys and numpy
            arrays associated to the edge features `DGLGraph.edata`.

        dtype: The numpy dtype for the floating data. The arrays
            will be converted to `torch.Tensor` when building the graph.

        mask_nan:
            Deal with molecules that fail a part of the featurization.
            NaNs can happen when taking the of a noble gas,
            or other properties that are not measured for specific atoms.

            - "raise": Raise an error when there is a nan or inf in the featurization
            - "warn": Raise a warning when there is a nan or inf in the featurization
            - "None": DEFAULT. Don't do anything
            - "Floating value": Replace nans or inf by the specified value

    """

    # Transform the matrix and data into a DGLGraph object
    graph = dgl.from_scipy(adj, idtype=torch.int32)

    if ndata is not None:
        for key, val in ndata.items():
            graph.ndata[key] = torch.as_tensor(
                _mask_nans_inf(mask_nan=mask_nan, array=to_dense_array(val, dtype=dtype), array_name="ndata")
            )

    if edata is not None:
        for key, val in edata.items():
            graph.edata[key] = torch.as_tensor(
                _mask_nans_inf(mask_nan=mask_nan, array=to_dense_array(val, dtype=dtype), array_name="edata")
            )

    return graph


def mol_to_graph_signature(featurizer_args: Dict[str, Any] = None):
    """Get the default arguments of `mol_to_dglgraph_dict` and update it
    with a provided dict of arguments in order to get a fulle signature
    of the featurizer args actually used for the features computation.
    """

    # Get the signature of `mol_to_dglgraph_dict`
    signature = inspect.signature(mol_to_graph_dict)

    # Filter out empty arguments (without default value)
    parameters = list(filter(lambda param: param.default is not param.empty, signature.parameters.values()))

    # Convert to dict
    parameters = {param.name: param.default for param in parameters}

    # Update the parameters with the supplied ones
    if featurizer_args is not None:
        parameters.update(featurizer_args)

    return parameters<|MERGE_RESOLUTION|>--- conflicted
+++ resolved
@@ -246,13 +246,6 @@
     for prop in property_list:
         prop_name = None
         property_array = np.zeros(mol.GetNumAtoms(), dtype=np.float16)
-<<<<<<< HEAD
-
-        #! continue debugging here
-        # check if a given mol is looped
-        found = False
-        if dm.to_smiles(mol) == "C#Cc1cnc(O)c([N+](=O)[O-])c1":
-            found = True
 
         # * check if there is a conformer property
         if isinstance(prop, str):
@@ -265,11 +258,6 @@
 
         for ii, atom in enumerate(atom_list):
             val = None
-=======
-        for ii, atom in enumerate(atom_list):
-            val = None
-
->>>>>>> 649adc15
             if isinstance(prop, str):
                 prop = prop.lower()
                 prop_name = prop
@@ -391,9 +379,6 @@
         # Mask the NaNs
         prop_dict[prop_name] = _mask_nans_inf(mask_nan, property_array, "atom featurization")
 
-        if found:
-            print(property_array)
-
     return prop_dict
 
 
