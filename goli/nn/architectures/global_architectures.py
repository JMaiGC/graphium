--- conflicted
+++ resolved
@@ -1639,92 +1639,6 @@
             filtered_kwargs["in_dim"] = self.post_nn_kwargs[task_level]["out_dim"]
             self.task_heads[task_name] = FeedForwardNN(**filtered_kwargs)
 
-<<<<<<< HEAD
-    def _parse_pooling_layer(
-        self, in_dim: int, pooling: Union[str, List[str]], **kwargs
-    ) -> Tuple[nn.Module, int]:
-        r"""
-        Return the pooling layer
-        **This function is virtual, so it needs to be implemented by the child class.**
-
-        Parameters:
-
-            in_dim:
-                The dimension at the input layer of the pooling
-
-            pooling:
-                The list of pooling layers to use. The accepted strings are:
-
-                - "sum": `SumPooling`
-                - "mean": `MeanPooling`
-                - "max": `MaxPooling`
-                - "min": `MinPooling`
-                - "std": `StdPooling`
-                - "s2s": `Set2Set`
-                - "dir{int}": `DirPooling`
-
-            kwargs:
-                Kew-word arguments for the pooling layer initialization
-
-        Return:
-            pool_layer: Pooling layer module
-            out_pool_dim: Output dimension of the pooling layer
-
-        """
-        return parse_pooling_layer_pyg(in_dim, pooling, **kwargs)
-
-    def _pool_layer_forward(
-        self,
-        g: Batch,
-        feat: torch.Tensor,
-    ):
-        r"""
-        Apply the graph pooling layer, followed by the linear output layer.
-
-        Parameters:
-
-            g: pyg Batch graph on which the convolution is done
-
-            feat (torch.Tensor[..., N, Din]):
-                Node feature tensor, before convolution.
-                `N` is the number of nodes, `Din` is the output size of the last Graph layer
-
-        Returns:
-            torch.Tensor[..., M, Din] or torch.Tensor[..., N, Din]:
-                Node feature tensor, after convolution.
-                `N` is the number of nodes, `M` is the number of graphs, `Dout` is the output dimension ``self.out_dim``
-                If the pooling is `None`, the dimension is `N`, otherwise it is `M`
-
-        """
-
-        if len(self.global_pool_layer) > 0:
-            pooled_feat = self.global_pool_layer(g, feat)
-        else:
-            pooled_feat = feat
-
-        return pooled_feat
-
-    def vectorized_nodepair_approach(self, feat: torch.tensor):
-        r"""
-        Vectorized implementation of nodepair-level task.
-        See approach here:(https://github.com/datamol-io/goli/issues/5#issuecomment-1502162544)
-        For each node pairs X,Y within the same graph, with features h_X, h_Y,
-        return the concatenation nodepair_h = [h_X + h_Y, |h_X - h_Y|].
-        Parameters:
-            feat: Node features
-        Returns:
-            result: concatenation of node features
-        """
-        n = feat.size()[0]
-        h_X = feat[:, None].repeat(1, n, 1)
-        h_Y = feat[None, :].repeat(n, 1, 1)
-        nodepair_h = torch.cat((h_X + h_Y, torch.abs(h_X - h_Y)), dim=-1)
-        mask = torch.triu(torch.ones(n, n), diagonal=1).bool()
-        result = nodepair_h[mask, :]
-        return result
-
-=======
->>>>>>> 93260f82
     def forward(self, g: Batch) -> Dict[str, torch.Tensor]:
         r"""
         forward function of the task head
