"""
adapated from https://github.com/rampasek/GraphGPS/blob/main/graphgps/layer/gps_layer.py
"""

from copy import deepcopy
from typing import Callable, Union, Optional, Dict, Any
from torch import Tensor
from torch_geometric.data import Batch


from goli.nn.base_graph_layer import BaseGraphModule
from goli.nn.base_layers import FCLayer, MultiheadAttentionMup, MLP
from goli.nn.pyg_layers import GatedGCNPyg, GINConvPyg, GINEConvPyg, PNAMessagePassingPyg, MPNNPlusPyg
from goli.utils.decorators import classproperty
from goli.ipu.to_dense_batch import to_dense_batch, to_sparse_batch
from goli.ipu.ipu_utils import import_poptorch

PYG_LAYERS_DICT = {
    "pyg:gin": GINConvPyg,
    "pyg:gine": GINEConvPyg,
    "pyg:gated-gcn": GatedGCNPyg,
    "pyg:pna-msgpass": PNAMessagePassingPyg,
    "pyg:mpnnplus": MPNNPlusPyg,
}

ATTENTION_LAYERS_DICT = {
    "full-attention": MultiheadAttentionMup,
    "none": None,
}


class GPSLayerPyg(BaseGraphModule):
    def __init__(
        self,
        in_dim: int,
        out_dim: int,
        in_dim_edges: Optional[int] = None,
        out_dim_edges: Optional[int] = None,
        activation: Union[Callable, str] = "relu",
        dropout: float = 0.0,
        node_residual: Optional[bool] = True,
        normalization: Union[str, Callable] = "none",
        mpnn_type: str = "pyg:gine",
        mpnn_kwargs=None,
        attn_type: str = "full-attention",
        attn_kwargs=None,
        droppath_rate_attn: float = 0.0,
        droppath_rate_ffn: float = 0.0,
        **kwargs,
    ):
        r"""
        GPS: Recipe for a General, Powerful, Scalable Graph Transformer
        Ladislav Rampášek, Mikhail Galkin, Vijay Prakash Dwivedi, Anh Tuan Luu, Guy Wolf, Dominique Beaini
        https://arxiv.org/abs/2205.12454

        GPS++: An Optimised Hybrid MPNN/Transformer for Molecular Property Prediction
        Dominic Masters, Josef Dean, Kerstin Klaser, Zhiyi Li, Sam Maddrell-Mander, Adam Sanders, Hatem Helal, Deniz Beker, Ladislav Rampášek, Dominique Beaini
        https://arxiv.org/abs/2212.02229

        Parameters:

            in_dim:
                Input node feature dimensions of the layer

            out_dim:
                Output node feature dimensions of the layer

            in_dim:
                Input edge feature dimensions of the layer

            out_dim:
                Output edge feature dimensions of the layer

            activation:
                activation function to use in the layer

            dropout:
                The ratio of units to dropout. Must be between 0 and 1

            node_residual:
                If node residual is used after on the gnn layer output

            normalization:
                Normalization to use. Choices:

                - "none" or `None`: No normalization
                - "batch_norm": Batch normalization
                - "layer_norm": Layer normalization
                - `Callable`: Any callable function

            mpnn_type:
                type of mpnn used, choose from "pyg:gin", "pyg:gine", "pyg:gated-gcn", "pyg:pna-msgpass" and "pyg:mpnnplus"

            mpnn_kwargs:
                kwargs for mpnn layer

            attn_type:
                type of attention used, choose from "full-attention" and "none"

            attn_kwargs:
                kwargs for attention layer

            droppath_rate_attn:
                stochastic depth drop rate for attention layer

            droppath_rate_ffn:
                stochastic depth drop rate for ffn layer

        """

        super().__init__(
            in_dim=in_dim,
            out_dim=out_dim,
            activation=activation,
            dropout=dropout,
            normalization=normalization,
            droppath_rate=droppath_rate_attn,
            **kwargs,
        )
        self.in_dim_edges = in_dim_edges
        self.out_dim_edges = out_dim_edges

        # Dropout layers
        self.dropout_local = self.dropout_layer
        self.dropout_attn = self._parse_dropout(dropout=self.dropout)

        # Residual connections
        self.node_residual = node_residual

        # MLP applied at the end of the GPS layer
        self.mlp = MLP(
            in_dim=in_dim,
            hidden_dim=2 * in_dim,
            out_dim=in_dim,
            layers=2,
            activation=activation,
            dropout=self.dropout,
        )
        self.f_out = FCLayer(in_dim, out_dim, normalization=normalization)

        # Normalization layers
        self.norm_layer_local = self._parse_norm(normalization=self.normalization, dim=in_dim)
        self.norm_layer_attn = self._parse_norm(normalization=self.normalization, dim=in_dim)

        mpnn_kwargs = self._parse_mpnn_kwargs(mpnn_kwargs)
        attn_kwargs = self._parse_attn_kwargs(attn_kwargs)

        # Initialize the MPNN layer
        mpnn_class = PYG_LAYERS_DICT[mpnn_type]
        self.mpnn = mpnn_class(**mpnn_kwargs)

<<<<<<< HEAD
        # Set the default values for the Attention layer
        if attn_kwargs is None:
            attn_kwargs = {}
        attn_kwargs.setdefault("embed_dim", in_dim)
        attn_kwargs.setdefault("num_heads", 1)
        attn_kwargs.setdefault("dropout", dropout)
        attn_kwargs.setdefault("batch_first", True)

        # Drop path layers
        self.droppath_attn = self._parse_droppath(droppath_rate_attn)
        self.droppath_ffn = self.droppath_layer

=======
>>>>>>> b7647129
        # Initialize the Attention layer
        self.attn_layer = self._parse_attn_layer(attn_type, **attn_kwargs)

    def forward(self, batch: Batch) -> Batch:
        # pe, h, edge_index, edge_attr = batch.pos_enc_feats_sign_flip, batch.h, batch.edge_index, batch.edge_attr
        h = batch.h

        h_in = h  # for first residual connection

        # Local MPNN with edge attributes.
        batch_out = self.mpnn(batch.clone())
        h_local = batch_out.h
        if self.dropout_local is not None:
            h_local = self.dropout_local(h_local)
        if self.node_residual:
            h_local = h_in + h_local  # Residual connection for nodes, not used in gps++.
        if self.norm_layer_local is not None:
            h_local = self.norm_layer_local(h_local)
        h = h_local

<<<<<<< HEAD
        # Multi-head attention.
        # * batch.batch is the indicator vector for nodes of which graph it belongs to
        # * h_dense
        # Check whether the model runs on IPU, if so define a maximal number of nodes per graph when reshaping
        poptorch = import_poptorch(raise_error=False)
        on_ipu = (poptorch is not None) and (poptorch.isRunningOnIpu())
        batch_size = None if h.device.type != "ipu" else batch.graph_is_true.shape[0]
        if self.attn_layer is not None:
            max_num_nodes_per_graph = None
            if on_ipu:
                max_num_nodes_per_graph = self.max_num_nodes_per_graph

            # Convert the tensor to a dense batch, then back to a sparse batch
            h_dense, mask, idx = to_dense_batch(
                h,
                batch=batch.batch,
                batch_size=batch_size,
                max_num_nodes_per_graph=max_num_nodes_per_graph,
                drop_nodes_last_graph=on_ipu,
            )
            h_attn = self._sa_block(h_dense, None, ~mask)
            h_attn = to_sparse_batch(h_attn, idx)
            if self.droppath_attn is not None:
                h_attn = self.droppath_attn(h_attn, batch.batch, batch_size)

            # Dropout, residual, norm
            if self.dropout_attn is not None:
                h_attn = self.dropout_attn(h_attn)
            h_attn = h_in + h_attn
            if self.norm_layer_attn is not None:
                h_attn = self.norm_layer_attn(h_attn)

            # Combine local and global outputs.
            h = h + h_attn

        # Feed Forward block.
        h = self._ff_block(h, batch.batch, batch_size)
=======
        # Multi-head attention
        if self.attn_layer is not None:
            h = self._self_attention_block(h, h_in, batch)

        # MLP block, with skip connection
        h = h + self.mlp(h)
        h = self.f_out(h)
>>>>>>> b7647129

        batch_out.h = h

        return batch_out

    def _parse_mpnn_kwargs(self, mpnn_kwargs: Union[type(None), Dict[str, Any]]) -> Dict[str, Any]:
        """
        Parsing the MPNN key-word arguments, and setting the default values to the same
        as the current layer if not provided
        """

        if mpnn_kwargs is None:
            mpnn_kwargs = {}

        # Set the default values for the MPNN layer
        mpnn_kwargs = deepcopy(mpnn_kwargs)
        mpnn_kwargs.setdefault("in_dim", self.in_dim)
        mpnn_kwargs.setdefault("out_dim", self.in_dim)
        mpnn_kwargs.setdefault("in_dim_edges", self.in_dim_edges)
        mpnn_kwargs.setdefault("out_dim_edges", self.out_dim_edges)
        mpnn_kwargs.setdefault("activation", self.activation)
        mpnn_kwargs.setdefault("dropout", self.dropout)
        mpnn_kwargs.setdefault("normalization", self.normalization)

        return mpnn_kwargs

    def _parse_attn_kwargs(self, attn_kwargs: Union[type(None), Dict[str, Any]]) -> Dict[str, Any]:
        """
        Parsing the Attention key-word arguments, and setting the default values to the same
        as the current layer if not provided
        """

        if attn_kwargs is None:
            attn_kwargs = {}

        # Enforce the value of embed_dim
        embed_dim = attn_kwargs.get("embed_dim", None)
        if embed_dim is not None:
            assert (
                embed_dim == self.in_dim
            ), f"Dimension mismatch between `embed_dim={embed_dim}` and `in_dim={self.in_dim}`"
        attn_kwargs["embed_dim"] = self.in_dim

        # Set the default values for the self-Attention layer
        attn_kwargs.setdefault("embed_dim", self.in_dim)
        attn_kwargs.setdefault("num_heads", 1)
        attn_kwargs.setdefault("dropout", self.dropout)
        attn_kwargs.setdefault("batch_first", True)

        return attn_kwargs

    def _self_attention_block(self, h: Tensor, h_in: Tensor, batch: Batch) -> Tensor:
        """
        Applying the multi-head self-attention to the batch of graphs.
        First the batch is converted from [num_nodes, hidden_dim] to [num_graphs, max_num_nodes, hidden_dim]
        Then the self-attention is applied on each graph
        Then the batch is converted again to [num_nodes, hidden_dim]
        """

        # Multi-head attention.
        poptorch = import_poptorch(raise_error=False)
        on_ipu = (poptorch is not None) and (poptorch.isRunningOnIpu())
        max_num_nodes_per_graph = None
        if on_ipu:
            max_num_nodes_per_graph = self.max_num_nodes_per_graph

        # Convert the tensor to a dense batch, then back to a sparse batch
        batch_size = None if h.device.type != "ipu" else batch.graph_is_true.shape[0]

        # h[num_nodes, hidden_dim] -> h_dense[num_graphs, max_num_nodes, hidden_dim]
        h_dense, mask, idx = to_dense_batch(
            h,
            batch=batch.batch,  # The batch index as a vector that indicates for nodes of which graph it belongs to
            batch_size=batch_size,
            max_num_nodes_per_graph=max_num_nodes_per_graph,
            drop_nodes_last_graph=on_ipu,
        )
        # h_dense[num_graphs, max_num_nodes, hidden_dim] -> h_attn[num_graphs, max_num_nodes, hidden_dim]
        h_attn = self._sa_block(h_dense, None, ~mask)

        # h_attn[num_graphs, max_num_nodes, hidden_dim] -> h_attn[num_nodes, hidden_dim]
        h_attn = to_sparse_batch(h_attn, idx)

        # Dropout, residual, norm
        if self.dropout_attn is not None:
            h_attn = self.dropout_attn(h_attn)
        h_attn = h_in + h_attn
        if self.norm_layer_attn is not None:
            h_attn = self.norm_layer_attn(h_attn)

        # Combine local and global outputs.
        return h + h_attn

    def _parse_attn_layer(self, attn_type, **attn_kwargs):
        attn_layer, attn_class = None, None
        if attn_type is not None:
            attn_class = ATTENTION_LAYERS_DICT[attn_type]
        if attn_class is not None:
            attn_layer = attn_class(**attn_kwargs)
        return attn_layer

<<<<<<< HEAD
    def _ff_block(self, h, batch, batch_size):
        """Feed Forward block."""
        h_in = h
        # First linear layer + activation + dropout
        h = self.ff_linear1(h)
        if self.activation_layer is not None:
            h = self.activation_layer(h)
        if self.ff_dropout1 is not None:
            h = self.ff_dropout1(h)

        # Second linear layer + dropout
        h = self.ff_linear2(h)
        if self.ff_dropout2 is not None:
            h = self.ff_dropout2(h)

        if self.droppath_ffn is not None:
            h = self.droppath_ffn(h, batch, batch_size)

        # Residual
        h = h + h_in

        # Third linear layer + norm
        h = self.ff_out(h)
        if self.norm_layer_ff is not None:
            h = self.norm_layer_ff(h)
        return h

=======
>>>>>>> b7647129
    def _sa_block(self, x, attn_mask, key_padding_mask):
        """Self-attention block."""
        x = self.attn_layer(
            x, x, x, attn_mask=attn_mask, key_padding_mask=key_padding_mask, need_weights=False
        )[0]
        return x

    @classproperty
    def layer_supports_edges(cls) -> bool:
        r"""
        Return a boolean specifying if the layer type supports edges or not.

        Returns:

            supports_edges: bool
                Always ``True`` for the current class
        """
        return True

    @property
    def layer_inputs_edges(self) -> bool:
        r"""
        Return a boolean specifying if the layer type
        uses edges as input or not.
        It is different from ``layer_supports_edges`` since a layer that
        supports edges can decide to not use them.

        Returns:

            bool:
                Always ``True`` for the current class
        """
        return True

    @property
    def layer_outputs_edges(self) -> bool:
        r"""
        Abstract method. Return a boolean specifying if the layer type
        uses edges as input or not.
        It is different from ``layer_supports_edges`` since a layer that
        supports edges can decide to not use them.

        Returns:

            bool:
                Always ``False`` for the current class
        """
        return self.mpnn.layer_outputs_edges

    @property
    def out_dim_factor(self) -> int:
        r"""
        Get the factor by which the output dimension is multiplied for
        the next layer.

        For standard layers, this will return ``1``.

        But for others, such as ``GatLayer``, the output is the concatenation
        of the outputs from each head, so the out_dim gets multiplied by
        the number of heads, and this function should return the number
        of heads.

        Returns:

            int:
                Always ``1`` for the current class
        """
        return 1<|MERGE_RESOLUTION|>--- conflicted
+++ resolved
@@ -149,21 +149,6 @@
         mpnn_class = PYG_LAYERS_DICT[mpnn_type]
         self.mpnn = mpnn_class(**mpnn_kwargs)
 
-<<<<<<< HEAD
-        # Set the default values for the Attention layer
-        if attn_kwargs is None:
-            attn_kwargs = {}
-        attn_kwargs.setdefault("embed_dim", in_dim)
-        attn_kwargs.setdefault("num_heads", 1)
-        attn_kwargs.setdefault("dropout", dropout)
-        attn_kwargs.setdefault("batch_first", True)
-
-        # Drop path layers
-        self.droppath_attn = self._parse_droppath(droppath_rate_attn)
-        self.droppath_ffn = self.droppath_layer
-
-=======
->>>>>>> b7647129
         # Initialize the Attention layer
         self.attn_layer = self._parse_attn_layer(attn_type, **attn_kwargs)
 
@@ -184,45 +169,6 @@
             h_local = self.norm_layer_local(h_local)
         h = h_local
 
-<<<<<<< HEAD
-        # Multi-head attention.
-        # * batch.batch is the indicator vector for nodes of which graph it belongs to
-        # * h_dense
-        # Check whether the model runs on IPU, if so define a maximal number of nodes per graph when reshaping
-        poptorch = import_poptorch(raise_error=False)
-        on_ipu = (poptorch is not None) and (poptorch.isRunningOnIpu())
-        batch_size = None if h.device.type != "ipu" else batch.graph_is_true.shape[0]
-        if self.attn_layer is not None:
-            max_num_nodes_per_graph = None
-            if on_ipu:
-                max_num_nodes_per_graph = self.max_num_nodes_per_graph
-
-            # Convert the tensor to a dense batch, then back to a sparse batch
-            h_dense, mask, idx = to_dense_batch(
-                h,
-                batch=batch.batch,
-                batch_size=batch_size,
-                max_num_nodes_per_graph=max_num_nodes_per_graph,
-                drop_nodes_last_graph=on_ipu,
-            )
-            h_attn = self._sa_block(h_dense, None, ~mask)
-            h_attn = to_sparse_batch(h_attn, idx)
-            if self.droppath_attn is not None:
-                h_attn = self.droppath_attn(h_attn, batch.batch, batch_size)
-
-            # Dropout, residual, norm
-            if self.dropout_attn is not None:
-                h_attn = self.dropout_attn(h_attn)
-            h_attn = h_in + h_attn
-            if self.norm_layer_attn is not None:
-                h_attn = self.norm_layer_attn(h_attn)
-
-            # Combine local and global outputs.
-            h = h + h_attn
-
-        # Feed Forward block.
-        h = self._ff_block(h, batch.batch, batch_size)
-=======
         # Multi-head attention
         if self.attn_layer is not None:
             h = self._self_attention_block(h, h_in, batch)
@@ -230,7 +176,11 @@
         # MLP block, with skip connection
         h = h + self.mlp(h)
         h = self.f_out(h)
->>>>>>> b7647129
+
+        # Add the droppath to the output of the MLP
+        batch_size = None if h.device.type != "ipu" else batch.graph_is_true.shape[0]
+        if self.droppath_ffn is not None:
+            h = self.droppath_ffn(h, batch, batch_size)
 
         batch_out.h = h
 
@@ -332,36 +282,6 @@
             attn_layer = attn_class(**attn_kwargs)
         return attn_layer
 
-<<<<<<< HEAD
-    def _ff_block(self, h, batch, batch_size):
-        """Feed Forward block."""
-        h_in = h
-        # First linear layer + activation + dropout
-        h = self.ff_linear1(h)
-        if self.activation_layer is not None:
-            h = self.activation_layer(h)
-        if self.ff_dropout1 is not None:
-            h = self.ff_dropout1(h)
-
-        # Second linear layer + dropout
-        h = self.ff_linear2(h)
-        if self.ff_dropout2 is not None:
-            h = self.ff_dropout2(h)
-
-        if self.droppath_ffn is not None:
-            h = self.droppath_ffn(h, batch, batch_size)
-
-        # Residual
-        h = h + h_in
-
-        # Third linear layer + norm
-        h = self.ff_out(h)
-        if self.norm_layer_ff is not None:
-            h = self.norm_layer_ff(h)
-        return h
-
-=======
->>>>>>> b7647129
     def _sa_block(self, x, attn_mask, key_padding_mask):
         """Self-attention block."""
         x = self.attn_layer(
