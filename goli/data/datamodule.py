from typing import Type, List, Dict, Union, Any, Callable, Optional, Tuple, Iterable

import os
from functools import partial
import importlib.resources
import zipfile
from copy import deepcopy

from loguru import logger
import fsspec
import omegaconf

import pandas as pd
import numpy as np
import datamol as dm

from sklearn.model_selection import train_test_split

import dgl
from torch_geometric.data import Data, Batch
import pytorch_lightning as pl
from pytorch_lightning.trainer.states import RunningStage

import torch
from torch.utils.data.dataloader import DataLoader, Dataset
from torch.utils.data import Subset

from goli.utils import fs
from goli.features import (
    mol_to_graph_dict,
    mol_to_graph_signature,
    mol_to_dglgraph,
    GraphDict,
    mol_to_pyggraph,
)
from goli.data.collate import goli_collate_fn
from goli.utils.arg_checker import check_arg_iterator


PCQM4M_meta = {
    "num tasks": 1,
    "eval metric": "mae",
    "download_name": "pcqm4m_kddcup2021",
    "url": "https://dgl-data.s3-accelerate.amazonaws.com/dataset/OGB-LSC/pcqm4m_kddcup2021.zip",  # TODO: Allow PyG
    "data type": "mol",
    "has_node_attr": True,
    "has_edge_attr": True,
    "task type": "regression",
    "num classes": -1,
    "split": "scaffold",
    "additional node files": "None",
    "additional edge files": "None",
    "binary": False,
    "version": 1,
}

PCQM4Mv2_meta = deepcopy(PCQM4M_meta)
PCQM4Mv2_meta.update(
    {
        "download_name": "pcqm4m-v2",
        "url": "https://dgl-data.s3-accelerate.amazonaws.com/dataset/OGB-LSC/pcqm4m-v2.zip",  # TODO: Allow PyG
        "version": 2,
    }
)


def smiles_to_unique_mol_id(smiles: str):
    try:
        mol = dm.to_mol(mol=smiles)
        mol_id = dm.unique_id(mol)
    except:
        mol_id = ""
    if mol_id is None:
        mol_id = ""
    return mol_id


def smiles_to_unique_mol_ids(smiles: List[str], n_jobs=-1, backend="loky", progress=True):
    """This function takes a list of smiles and finds the corresponding datamol unique_id in an element-wise fashion, returning the corresponding unique_ids."""
    if backend == "loky":
        backend = None
    unique_mol_ids = dm.parallelized(
        smiles_to_unique_mol_id,
        smiles,
        progress=progress,
        n_jobs=n_jobs,
        scheduler=backend,
        tqdm_kwargs={"desc": "mols to ids"},
    )
    return unique_mol_ids


class SingleTaskDataset(Dataset):
    def __init__(
        self,
        labels: Union[torch.Tensor, np.ndarray],
        features: Optional[List[dgl.DGLGraph]] = None,
        smiles: Optional[List[str]] = None,
        indices: Optional[List[str]] = None,
        weights: Optional[Union[torch.Tensor, np.ndarray]] = None,
    ):
        self.labels = labels
        self.smiles = smiles
        self.features = features
        self.indices = indices
        self.weights = weights

    def __len__(self):
        return len(self.labels)

    def __getitem__(self, idx):
        datum = {}

        if self.features is not None:
            datum["features"] = self.features[idx]

        if self.labels is not None:
            datum["labels"] = self.labels[idx]

        if self.smiles is not None:
            datum["smiles"] = self.smiles[idx]

        if self.indices is not None:
            datum["indices"] = self.indices[idx]

        if self.weights is not None:
            datum["weights"] = self.weights[idx]

        return datum


class MultitaskDataset(Dataset):
    """This class holds the information for the multitask dataset.

    Several single-task datasets can be merged to create a multi-task dataset. After merging the dictionary of single-task datasets,
    we will have a multitask dataset of the following form:
        - self.mol_ids will be a list to contain the unique molecular IDs to identify the molecules
        - self.smiles will be a list to contain the corresponding smiles for that molecular ID across all single-task datasets
        - self.labels will be a list of dictionaries where the key is the task name and the value is the label(s) for that task.
            At this point, any particular molecule will only have entries for tasks for which it has a label. Later, in the collate
            function, we fill up the missing task labels with NaNs.
        - self.features will be a list of featurized graphs corresponding to that particular unique molecule.
            However, for testing purposes we may not require features so that we can make sure that this merge function works.
    """

    def __init__(
        self,
        datasets: Dict[str, SingleTaskDataset],
        n_jobs=-1,
        backend: str = "loky",
        progress: bool = True,
        about: str = "",
    ):
        super().__init__()
        self.datasets = datasets
        self.n_jobs = n_jobs
        self.backend = backend
        self.progress = progress
        self.about = about

        task = next(iter(self.datasets))
        if "features" in datasets[task][0]:
            self.mol_ids, self.smiles, self.labels, self.features = self.merge(self.datasets)
        else:
            self.mol_ids, self.smiles, self.labels = self.merge(self.datasets)
        self.labels_size = self.set_label_size_dict()

    def __len__(self):
        return len(self.mol_ids)

    @property
    def num_graphs_total(self):
        return len(self)

    @property
    def num_nodes_total(self):
        """Total number of nodes for all graphs"""
        return sum([get_num_nodes(data) for data in self.features])

    @property
    def max_num_nodes_per_graph(self):
        """Maximum number of nodes per graph"""
        return max([get_num_nodes(data) for data in self.features])

    @property
    def std_num_nodes_per_graph(self):
        """Standard deviation of number of nodes per graph"""
        return np.std([get_num_nodes(data) for data in self.features])

    @property
    def min_num_nodes_per_graph(self):
        """Minimum number of nodes per graph"""
        return min([get_num_nodes(data) for data in self.features])

    @property
    def mean_num_nodes_per_graph(self):
        """Average number of nodes per graph"""
        return self.num_nodes_total / self.num_graphs_total

    @property
    def num_edges_total(self):
        """Total number of edges for all graphs"""
        return sum([get_num_edges(data) for data in self.features])

    @property
    def max_num_edges_per_graph(self):
        """Maximum number of edges per graph"""
        return max([get_num_edges(data) for data in self.features])

    @property
    def min_num_edges_per_graph(self):
        """Minimum number of edges per graph"""
        return min([get_num_edges(data) for data in self.features])

    @property
    def std_num_edges_per_graph(self):
        """Standard deviation of number of nodes per graph"""
        return np.std([get_num_edges(data) for data in self.features])

    @property
    def mean_num_edges_per_graph(self):
        """Average number of edges per graph"""
        return self.num_edges_total / self.num_graphs_total

    def __getitem__(self, idx):
        datum = {}

        if self.mol_ids is not None:
            datum["mol_ids"] = self.mol_ids[idx]

        if self.smiles is not None:
            datum["smiles"] = self.smiles[idx]

        if self.labels is not None:
            datum["labels"] = self.labels[idx]

        if self.features is not None:
            datum["features"] = self.features[idx]

        return datum

    def merge(self, datasets: Dict[str, Any]):
        r"""This function merges several single task datasets into a multitask dataset.

        The idea: for each of the smiles, labels, features and tasks, we create a corresponding list that concatenates these items across all tasks.
        In particular, for any index, the elements in the smiles, labels, features and task lists at that index will correspond to each other (i.e. match up).
        Over this list of all smiles (which we created by concatenating the smiles across all tasks), we compute their molecular ID using functions from Datamol.
        Once again, we will have a list of molecular IDs which is the same size as the list of smiles, labels, features and tasks.
        We then use numpy's `unique` function to find the exact list of unique molecular IDs as these will identify the molecules in our dataset. We also get the
        inverse from numpy's `unique`, which will allow us to index in addition to the list of all molecular IDs, the list of all smiles, labels, features and tasks.
        Finally, we use this inverse to construct the list of list of smiles, list of label dictionaries (indexed by task) and the list of features such that
        the indices match up. This is what is needed for the `get_item` function to work.
        """
        all_smiles = []
        all_features = []
        all_labels = []

        all_tasks = []
        for task, ds in datasets.items():
            # Get data from single task dataset
            ds_smiles = [ds[i]["smiles"] for i in range(len(ds))]
            ds_labels = [ds[i]["labels"] for i in range(len(ds))]
            if "features" in ds[0]:
                ds_features = [ds[i]["features"] for i in range(len(ds))]
            else:
                ds_features = None

            all_smiles.extend(ds_smiles)
            all_labels.extend(ds_labels)
            if ds_features is not None:
                all_features.extend(ds_features)

            task_list = [task] * ds.__len__()
            all_tasks.extend(task_list)

        mol_ids = []
        # Get all unique mol ids.
        all_mol_ids = smiles_to_unique_mol_ids(
            all_smiles, n_jobs=self.n_jobs, backend=self.backend, progress=self.progress
        )
        unique_mol_ids, inv = np.unique(all_mol_ids, return_inverse=True)
        mol_ids = unique_mol_ids

        # Store the smiles.
        smiles = [[] for _ in range(len(mol_ids))]
        for all_idx, unique_idx in enumerate(inv):
            smiles[unique_idx].append(all_smiles[all_idx])

        # Store the labels.
        labels = [{} for _ in range(len(mol_ids))]
        for all_idx, unique_idx in enumerate(inv):
            task = all_tasks[all_idx]
            label = all_labels[all_idx]
            labels[unique_idx][task] = label

        # Store the features
        if len(all_features) > 0:
            features = [-1 for i in range(len(mol_ids))]
            for all_idx, unique_idx in enumerate(inv):
                features[unique_idx] = all_features[all_idx]
            return mol_ids, smiles, labels, features
        else:
            return mol_ids, smiles, labels

    def set_label_size_dict(self):
        # This gives the number of labels to predict for a given task.
        task_labels_size = {}
        for task, ds in self.datasets.items():
            label = ds[0][
                "labels"
            ]  # Assume for a fixed task, the label dimension is the same across data points, so we can choose the first data point for simplicity.
            torch_label = torch.as_tensor(label)
            # torch_label = label
            task_labels_size[task] = torch_label.size()
        return task_labels_size

    def __repr__(self) -> str:
        out_str = (
            f"-------------------\n{self.__class__.__name__}\n"
            + f"\tabout = {self.about}\n"
            + f"\tnum_graphs_total = {self.num_graphs_total}\n"
            + f"\tnum_nodes_total = {self.num_nodes_total}\n"
            + f"\tmax_num_nodes_per_graph = {self.max_num_nodes_per_graph}\n"
            + f"\tmin_num_nodes_per_graph = {self.min_num_nodes_per_graph}\n"
            + f"\tstd_num_nodes_per_graph = {self.std_num_nodes_per_graph}\n"
            + f"\tmean_num_nodes_per_graph = {self.mean_num_nodes_per_graph}\n"
            + f"\tnum_edges_total = {self.num_edges_total}\n"
            + f"\tmax_num_edges_per_graph = {self.max_num_edges_per_graph}\n"
            + f"\tmin_num_edges_per_graph = {self.min_num_edges_per_graph}\n"
            + f"\tstd_num_edges_per_graph = {self.std_num_edges_per_graph}\n"
            + f"\tmean_num_edges_per_graph = {self.mean_num_edges_per_graph}\n"
            + f"-------------------\n"
        )
        return out_str


class BaseDataModule(pl.LightningDataModule):
    def __init__(
        self,
        batch_size_train_val: int = 16,
        batch_size_test: int = 16,
        num_workers: int = 0,
        pin_memory: bool = True,
        persistent_workers: bool = False,
        collate_fn: Optional[Callable] = None,
    ):
        super().__init__()

        self.batch_size_train_val = batch_size_train_val
        self.batch_size_test = batch_size_test

        self.num_workers = num_workers
        self.pin_memory = pin_memory
        self.persistent_workers = persistent_workers

        self.collate_fn = self.get_collate_fn(collate_fn)

        self.dataset = None
        self.train_ds = None
        self.val_ds = None
        self.test_ds = None
        self._predict_ds = None

        self._data_is_prepared = False

    def prepare_data(self):
        raise NotImplementedError()

    def setup(self):
        raise NotImplementedError()

    def train_dataloader(self, **kwargs):
        return self._dataloader(
            dataset=self.train_ds,  # type: ignore
            shuffle=True,
            stage=RunningStage.TRAINING,
        )

    def val_dataloader(self, **kwargs):
        return self._dataloader(
            dataset=self.val_ds,  # type: ignore
            shuffle=False,
            stage=RunningStage.VALIDATING,
        )

    def test_dataloader(self, **kwargs):

        return self._dataloader(
            dataset=self.test_ds,  # type: ignore
            shuffle=False,
            stage=RunningStage.TESTING,
        )

    def predict_dataloader(self, **kwargs):

        return self._dataloader(
            dataset=self.predict_ds,  # type: ignore
            shuffle=False,
            stage=RunningStage.PREDICTING,
        )

    @staticmethod
    def get_collate_fn(collate_fn):
        if collate_fn is None:
            # Some values become `inf` when changing data type. `mask_nan` deals with that
            collate_fn = partial(goli_collate_fn, mask_nan=0)
            collate_fn.__name__ = goli_collate_fn.__name__

        return collate_fn

    @property
    def is_prepared(self):
        raise NotImplementedError()

    @property
    def is_setup(self):
        raise NotImplementedError()

    @property
    def num_node_feats(self):
        raise NotImplementedError()

    @property
    def num_edge_feats(self):
        raise NotImplementedError()

    @property
    def predict_ds(self):
        """Get the dataset used for the prediction"""
        if self._predict_ds is None:
            return self.test_ds
        else:
            return self._predict_ds

    @property
    def get_num_workers(self):
        if self.num_workers == -1:
            num_workers = os.cpu_count()
            num_workers = num_workers if num_workers is not None else 0
        else:
            num_workers = self.num_workers
        return num_workers

    @predict_ds.setter
    def predict_ds(self, value):
        """Set the dataset for the prediction"""
        self._predict_ds = value

    def get_first_graph(self):
        raise NotImplementedError()

    # Private methods

    @staticmethod
    def _read_csv(path, **kwargs):
        if str(path).endswith((".csv", ".csv.gz", ".csv.zip", ".csv.bz2")):
            sep = ","
        elif str(path).endswith((".tsv", ".tsv.gz", ".tsv.zip", ".tsv.bz2")):
            sep = "\t"
        else:
            raise ValueError(f"unsupported file `{path}`")
        kwargs.setdefault("sep", sep)
        df = pd.read_csv(path, **kwargs)
        return df

    @staticmethod
    def _read_parquet(path, **kwargs):
        df = pd.read_parquet(path)
        return df

    @staticmethod
    def _read_table(self, path, **kwargs):
        if str(path).endswith((".parquet")):
            return self._read_parquet(path)
        else:
            return self._read_csv(path)

    def _dataloader(self, dataset: Dataset, shuffle: bool, stage: RunningStage):
        """Get a dataloader for a given dataset"""

        # Get batch size
        if stage in [RunningStage.TRAINING]:
            batch_size = self.batch_size_train_val
        elif stage in [RunningStage.VALIDATING, RunningStage.TESTING, RunningStage.PREDICTING]:
            batch_size = self.batch_size_test
        else:
            raise ValueError(f"Wrong value for `stage`. Provided `{stage}`")

        loader = DataLoader(
            dataset=dataset,
            num_workers=self.get_num_workers,
            collate_fn=self.collate_fn,
            pin_memory=self.pin_memory,
            batch_size=batch_size,
            shuffle=False,
            persistent_workers=self.persistent_workers,
            drop_last=True,
        )

        return loader


class DatasetProcessingParams:
    def __init__(
        self,
        # task_name: str,
        df: pd.DataFrame = None,
        df_path: Optional[Union[str, os.PathLike]] = None,
        smiles_col: str = None,
        label_cols: List[str] = None,
        weights_col: str = None,  # Not needed
        weights_type: str = None,  # Not needed
        idx_col: str = None,
        sample_size: Union[int, float, Type[None]] = None,
        split_val: float = 0.2,
        split_test: float = 0.2,
        split_seed: int = None,
        splits_path: Optional[Union[str, os.PathLike]] = None,
    ):
        # self.task_name = task_name
        self.df = df
        self.df_path = df_path
        self.smiles_col = smiles_col
        self.label_cols = label_cols
        self.weights_col = weights_col
        self.weights_type = weights_type
        self.idx_col = idx_col
        self.sample_size = sample_size
        self.split_val = split_val
        self.split_test = split_test
        self.split_seed = split_seed
        self.splits_path = splits_path


class MultitaskFromSmilesDataModule(BaseDataModule):
    def __init__(
        self,
        task_specific_args: Dict[str, Any],  # TODO: Replace this with DatasetParams
        cache_data_path: Optional[Union[str, os.PathLike]] = None,
        featurization: Optional[Union[Dict[str, Any], omegaconf.DictConfig]] = None,
        batch_size_train_val: int = 16,
        batch_size_test: int = 16,
        num_workers: int = 0,
        pin_memory: bool = True,
        persistent_workers: bool = False,
        featurization_n_jobs: int = -1,
        featurization_progress: bool = False,
        featurization_backend: str = "loky",
        collate_fn: Optional[Callable] = None,
        prepare_dict_or_graph: str = "pyg:graph",
        dataset_class: type = MultitaskDataset,
    ):
        """
        Parameters: only for parameters beginning with task_*, we have a dictionary where the key is the task name
        and the value is specified below.
            task_df: (value) a dataframe
            task_df_path: (value) a path to a dataframe to load (CSV file). `df` takes precedence over
                `df_path`.
            task_smiles_col: (value) Name of the SMILES column. If set to `None`, it will look for
                a column with the word "smile" (case insensitive) in it.
                If no such column is found, an error will be raised.
            task_label_cols: (value) Name of the columns to use as labels, with different options.

                - `list`: A list of all column names to use
                - `None`: All the columns are used except the SMILES one.
                - `str`: The name of the single column to use
                - `*str`: A string starting by a `*` means all columns whose name
                  ends with the specified `str`
                - `str*`: A string ending by a `*` means all columns whose name
                  starts with the specified `str`

            task_weights_col: (value) Name of the column to use as sample weights. If `None`, no
                weights are used. This parameter cannot be used together with `weights_type`.
            task_weights_type: (value) The type of weights to use. This parameter cannot be used together with `weights_col`.
                **It only supports multi-label binary classification.**

                Supported types:

                - `None`: No weights are used.
                - `"sample_balanced"`: A weight is assigned to each sample inversely
                    proportional to the number of positive value. If there are multiple
                    labels, the product of the weights is used.
                - `"sample_label_balanced"`: Similar to the `"sample_balanced"` weights,
                    but the weights are applied to each element individually, without
                    computing the product of the weights for a given sample.

            task_idx_col: (value) Name of the columns to use as indices. Unused if set to None.
            task_sample_size: (value)

                - `int`: The maximum number of elements to take from the dataset.
                - `float`: Value between 0 and 1 representing the fraction of the dataset to consider
                - `None`: all elements are considered.
            task_split_val: (value) Ratio for the validation split.
            task_split_test: (value) Ratio for the test split.
            task_split_seed: (value) Seed to use for the random split. More complex splitting strategy
                should be implemented.
            task_splits_path: (value) A path a CSV file containing indices for the splits. The file must contains
                3 columns "train", "val" and "test". It takes precedence over `split_val` and `split_test`.

            cache_data_path: path where to save or reload the cached data. The path can be
                remote (S3, GS, etc).
            featurization: args to apply to the SMILES to Graph featurizer.
            batch_size_train_val: batch size for training and val dataset.
            batch_size_test: batch size for test dataset.
            num_workers: Number of workers for the dataloader. Use -1 to use all available
                cores.
            pin_memory: Whether to pin on paginated CPU memory for the dataloader.
            featurization_n_jobs: Number of cores to use for the featurization.
            featurization_progress: whether to show a progress bar during featurization.
            featurization_backend: The backend to use for the molecular featurization.

                - "multiprocessing": Found to cause less memory issues.
                - "loky": joblib's Default. Found to cause memory leaks.
                - "threading": Found to be slow.

            collate_fn: A custom torch collate function. Default is to `goli.data.goli_collate_fn`
            prepare_dict_or_graph: Whether to preprocess all molecules as DGL graphs, DGL dict or PyG graphs.
                Possible options:

                - "dgl:graph": Process molecules as `dgl.DGLGraph`. It's slower during pre-processing
                  and requires more RAM. It is faster during training with `num_workers=0`, but
                  slower with larger `num_workers`.
                - "dgl:dict": Process molecules as a `dict`. It's faster and requires less RAM during
                  pre-processing. It is slower during training with with `num_workers=0` since
                  DGLGraphs will be created during data-loading, but faster with large
                  `num_workers`, and less likely to cause memory issues with the parallelization.
                - "pyg:graph": Process molecules as `pyg.data.Data`.
            dataset_class: The class used to create the dataset from which to sample.
        """
        super().__init__(
            batch_size_train_val=batch_size_train_val,
            batch_size_test=batch_size_test,
            num_workers=num_workers,
            pin_memory=pin_memory,
            persistent_workers=persistent_workers,
            collate_fn=collate_fn,
        )

        self.task_specific_args = task_specific_args
        # TODO: Have the input argument to the Data Module be of type DatasetParams
        self.task_dataset_processing_params = {
            task: DatasetProcessingParams(**ds_args) for task, ds_args in task_specific_args.items()
        }

        self.featurization_n_jobs = featurization_n_jobs
        self.featurization_progress = featurization_progress
        self.featurization_backend = featurization_backend

        self.dataset_class = dataset_class

        self.task_train_indices = None
        self.task_val_indices = None
        self.task_test_indices = None

        self.single_task_datasets = None
        self.train_singletask_datasets = None
        self.val_singletask_datasets = None
        self.test_singletask_datasets = None

        self.dataset = None
        self.train_ds = None
        self.val_ds = None
        self.test_ds = None

        # Whether to transform the smiles into a dglgraph or a dictionary compatible with dgl
        if prepare_dict_or_graph == "dgl:dict":
            self.smiles_transformer = partial(mol_to_graph_dict, **featurization)
        elif prepare_dict_or_graph == "dgl:graph":
            self.smiles_transformer = partial(mol_to_dglgraph, **featurization)
        elif prepare_dict_or_graph == "pyg:graph":
            self.smiles_transformer = partial(mol_to_pyggraph, **featurization)
        else:
            raise ValueError(
                f"`prepare_dict_or_graph` should be either 'dgl:dict', 'dgl:graph' or 'pyg:graph', Provided: `{prepare_dict_or_graph}`"
            )

    def prepare_data(self):
        """Called only from a single process in distributed settings. Steps:

        - If each cache is set and exists, reload from cache and return. Otherwise,
        - For each single-task dataset:
            - Load its dataframe from a path (if provided)
            - Subsample the dataframe
            - Extract the smiles, labels from the dataframe
        - In the previous step, we were also able to get the unique smiles, which we use to compute the features
        - For each single-task dataframe and associated data (smiles, labels, etc.):
            - Filter out the data corresponding to molecules which failed featurization.
            - Create a corresponding SingletaskDataset
            - Split the SingletaskDataset according to the task-specific splits for train, val and test
        """
        # TODO (Gabriela): Implement the ability to load from cache.

        if self._data_is_prepared:
            return

        """Load all single-task dataframes."""
        task_df = {}
        for task, args in self.task_dataset_processing_params.items():
            logger.info(f"Reading data for task '{task}'")
            if args.df is None:
                # Only load the useful columns, as some datasets can be very large when loading all columns.
                label_cols = self._parse_label_cols(
                    df=None, df_path=args.df_path, label_cols=args.label_cols, smiles_col=args.smiles_col
                )
                usecols = (
                    check_arg_iterator(args.smiles_col, enforce_type=list)
                    + label_cols
                    + check_arg_iterator(args.idx_col, enforce_type=list)
                    + check_arg_iterator(args.weights_col, enforce_type=list)
                )
                label_dtype = {col: np.float16 for col in label_cols}

                task_df[task] = self._read_csv(args.df_path, usecols=usecols, dtype=label_dtype)
            else:
                label_cols = self._parse_label_cols(
                    df=args.df, df_path=None, label_cols=args.label_cols, smiles_col=args.smiles_col
                )
                task_df[task] = args.df
            args.label_cols = label_cols

        logger.info("Done reading datasets")

        """Subsample the data frames and extract the necessary data to create SingleTaskDatasets for each task (smiles, labels, extras)."""
        task_dataset_args = {}
        for task in task_df.keys():
            task_dataset_args[task] = {}

        for task, df in task_df.items():
            # Subsample all the dataframes
            sample_size = self.task_dataset_processing_params[task].sample_size
            df = self._sub_sample_df(df, sample_size)

            logger.info(f"Prepare single-task dataset for task '{task}' with {len(df)} data points.")

            # Extract smiles, labels, extras
            args = self.task_dataset_processing_params[task]
            smiles, labels, sample_idx, extras = self._extract_smiles_labels(
                df,
                smiles_col=args.smiles_col,
                label_cols=args.label_cols,
                idx_col=args.idx_col,
                weights_col=args.weights_col,
                weights_type=args.weights_type,
            )

            # Store the relevant information for each task's dataset
            task_dataset_args[task]["smiles"] = smiles
            task_dataset_args[task]["labels"] = labels
            task_dataset_args[task]["sample_idx"] = sample_idx
            task_dataset_args[task]["extras"] = extras

        """Convert SMILES to features (graphs, fingerprints, etc.) for the unique molecules found."""
        all_smiles = []
        all_tasks = []
        for task, dataset_args in task_dataset_args.items():
            all_smiles.extend(dataset_args["smiles"])
            for count in range(len(dataset_args["smiles"])):
                all_tasks.append(task)
        # Get all unique mol ids
        all_mol_ids = smiles_to_unique_mol_ids(
            all_smiles, n_jobs=self.featurization_n_jobs, backend=self.featurization_backend
        )
        unique_mol_ids, unique_idx, inv = np.unique(all_mol_ids, return_index=True, return_inverse=True)
        smiles_to_featurize = [all_smiles[ii] for ii in unique_idx]

        # Convert SMILES to features
        features, idx_none = self._featurize_molecules(
            smiles_to_featurize
        )  # sample_idx is removed ... might need to add it again later in another way

        # Store the features (including Nones, which will be filtered in the next step)
        for task in task_dataset_args.keys():
            task_dataset_args[task]["features"] = []
            task_dataset_args[task]["idx_none"] = []
        # Create a list of features matching up with the original smiles
        all_features = [features[unique_idx] for unique_idx in inv]

        # Add the features to the task-specific data
        for all_idx, task in enumerate(all_tasks):
            task_dataset_args[task]["features"].append(all_features[all_idx])
        # Update idx_none per task for later filtering
        for task, args in task_dataset_args.items():
            for idx, feat in enumerate(args["features"]):
                if feat == None:
                    args["idx_none"].append(idx)

        """Filter data based on molecules which failed featurization. Create single task datasets as well."""
        self.single_task_datasets = {}
        for task, args in task_dataset_args.items():
            df, features, smiles, labels, sample_idx, extras = self._filter_none_molecules(
                args["idx_none"],
                task_df[task],
                args["features"],
                args["smiles"],
                args["labels"],
                args["sample_idx"],
                args["extras"],
            )

            # Update the data
            task_dataset_args[task]["smiles"] = smiles
            task_dataset_args[task]["labels"] = labels
            task_dataset_args[task]["features"] = features
            task_dataset_args[task]["sample_idx"] = sample_idx
            task_dataset_args[task]["extras"] = extras

            # We have the necessary components to create single-task datasets.
            self.single_task_datasets[task] = SingleTaskDataset(
                features=task_dataset_args[task]["features"],
                labels=task_dataset_args[task]["labels"],
                smiles=task_dataset_args[task]["smiles"],
                **task_dataset_args[task]["extras"],
            )

        """We split the data up to create train, val and test datasets"""
        self.task_train_indices = {}
        self.task_val_indices = {}
        self.task_test_indices = {}

        self.train_singletask_datasets = {}
        self.val_singletask_datasets = {}
        self.test_singletask_datasets = {}
        for task, df in task_df.items():
            train_indices, val_indices, test_indices = self._get_split_indices(
                len(df),
                split_val=self.task_dataset_processing_params[task].split_val,
                split_test=self.task_dataset_processing_params[task].split_test,
                split_seed=self.task_dataset_processing_params[task].split_seed,
                splits_path=self.task_dataset_processing_params[task].splits_path,
                sample_idx=task_dataset_args[task]["sample_idx"],
            )
            self.task_train_indices[task] = train_indices
            self.task_val_indices[task] = val_indices
            self.task_test_indices[task] = test_indices

            self.train_singletask_datasets[task] = Subset(self.single_task_datasets[task], train_indices)
            self.val_singletask_datasets[task] = Subset(self.single_task_datasets[task], val_indices)
            self.test_singletask_datasets[task] = Subset(self.single_task_datasets[task], test_indices)

        self._data_is_prepared = True
        # TODO (Gabriela): Implement the ability to save to cache.

    def setup(
        self, stage: str = None
    ):  # Can possibly get rid of setup because a single dataset will have molecules exclusively in train, val or test
        """Prepare the torch dataset. Called on every GPUs. Setting state here is ok."""

        # Produce the label sizes to update the collate function
        labels_size = {}

        if stage == "fit" or stage is None:
            self.train_ds = MultitaskDataset(self.train_singletask_datasets, n_jobs=self.featurization_n_jobs, backend=self.featurization_backend, progress=self.featurization_progress, about="training set")  # type: ignore
            self.val_ds = MultitaskDataset(self.val_singletask_datasets, n_jobs=self.featurization_n_jobs, backend=self.featurization_backend, progress=self.featurization_progress, about="validation set")  # type: ignore
            print(self.train_ds)
            print(self.val_ds)

            labels_size.update(
                self.train_ds.labels_size
            )  # Make sure that all task label sizes are contained in here. Maybe do the update outside these if statements.
            labels_size.update(self.val_ds.labels_size)

        if stage == "test" or stage is None:
            self.test_ds = MultitaskDataset(self.test_singletask_datasets, n_jobs=self.featurization_n_jobs, backend=self.featurization_backend, progress=self.featurization_progress, about="test set")  # type: ignore
            print(self.test_ds)

            labels_size.update(self.test_ds.labels_size)

        default_labels_size_dict = self.collate_fn.keywords.get("labels_size_dict", None)

        if default_labels_size_dict is None:
            self.collate_fn.keywords["labels_size_dict"] = labels_size

        # Produce the label sizes
        # label_sizes.update(self.train_ds.labels_size)
        # label_sizes.update(self.val_ds.labels_size)
        # label_sizes.update(self.test_ds.labels_size)

    @staticmethod
    def get_collate_fn(collate_fn):
        if collate_fn is None:
            # Some values become `inf` when changing data type. `mask_nan` deals with that
            collate_fn = partial(goli_collate_fn, mask_nan=0, do_not_collate_keys=["smiles", "mol_ids"])
            collate_fn.__name__ = goli_collate_fn.__name__
        return collate_fn

    # Cannot be used as is for the multitask version, because sample_idx does not apply.
    def _featurize_molecules(self, smiles: Iterable[str]) -> Tuple[List, List]:
        """
        Precompute the features (graphs, fingerprints, etc.) from the SMILES.
        Features are computed from `self.smiles_transformer`.
        A warning is issued to mention which molecules failed featurization.

        Note:
            (hadim): in case of very large dataset we could:
            - or cache the data and read from it during `next(iter(dataloader))`
            - or compute the features on-the-fly during `next(iter(dataloader))`
            For now we compute in advance and hold everything in memory.

        Parameters:
            smiles: A list of all the molecular SMILES to featurize
            sample_idx: The indexes corresponding to the sampled SMILES.
                If not provided, computed from `numpy.arange`.

        Returns:
            features: A list of all the featurized molecules
            idx_none: A list of the indexes that failed featurization
        """

        # Loop all the smiles and compute the features
        features = dm.parallelized(
            self.smiles_transformer,
            smiles,
            progress=True,
            n_jobs=self.featurization_n_jobs,
            tqdm_kwargs={"desc": "featurizing_smiles"},
        )

        # Warn about None molecules
        idx_none = [ii for ii, feat in enumerate(features) if feat is None]
        if len(idx_none) > 0:
            mols_to_msg = [f"{smiles[idx]}" for idx in idx_none]
            msg = "\n".join(mols_to_msg)
            logger.warning(
                (f"{len(idx_none)} molecules will be removed since they failed featurization:\n" + msg)
            )

        return features, idx_none

    @staticmethod
    def _filter_none_molecules(
        idx_none: Iterable,
        *args: Union[pd.DataFrame, pd.Series, np.ndarray, torch.Tensor, list, tuple, Dict[Any, Iterable]],
    ) -> List[Union[pd.DataFrame, pd.Series, np.ndarray, torch.Tensor, list, tuple, Dict[Any, Iterable]]]:
        """
        Filter the molecules, labels, etc. for the molecules that failed featurization.

        Parameters:
            idx_none: A list of the indexes that failed featurization
            args: Any argument from which to filter the failed SMILES.
                Can be a `list`, `tuple`, `Tensor`, `np.array`, `Dict`, `pd.DataFrame`, `pd.Series`.
                Otherwise, it is not filtered.
                WARNING: If a `pd.DataFrame` or `pd.Series` is passed, it filters by the row indexes,
                NOT by the `DataFrame.index` or `Series.index`! Be careful!

        Returns:
            out: All the `args` with the indexes from `idx_none` removed.
        """
        if len(idx_none) == 0:
            return args
        idx_none = np.asarray(idx_none)

        out = []
        for arg in args:
            if isinstance(arg, pd.DataFrame):
                new = arg.drop(arg.index[idx_none], axis=0)
            elif isinstance(arg, pd.Series):
                new = arg.drop(arg.index[idx_none], axis=0)
            elif isinstance(arg, np.ndarray):
                new = np.delete(arg, idx_none, axis=0)
            elif isinstance(arg, torch.Tensor):
                not_none = torch.ones(arg.shape[0], dtype=bool)
                not_none[idx_none] = False
                new = arg[not_none]
            elif isinstance(arg, (list, tuple)):
                arg = list(arg)
                new = [elem for ii, elem in enumerate(arg) if ii not in idx_none]
            elif isinstance(arg, dict):
                new = {}
                for key, val in arg.items():
                    new[key] = MultitaskFromSmilesDataModule._filter_none_molecules(idx_none, val)  # Careful
            else:
                new = arg
            out.append(new)

        out = tuple(out) if len(out) > 1 else out[0]

        return out

    def _parse_label_cols(
        self,
        df: pd.DataFrame,
        df_path: Optional[Union[str, os.PathLike]],
        label_cols: Union[Type[None], str, List[str]],
        smiles_col: str,
    ) -> List[str]:
        r"""
        Parse the choice of label columns depending on the type of input.
        The input parameters `label_cols` and `smiles_col` are described in
        the `__init__` method.
        """
        if df is None:
            # Only load the useful columns, as some dataset can be very large
            # when loading all columns
            data_frame = self._read_csv(df_path, nrows=0)
        else:
            data_frame = df
        cols = list(data_frame.columns)

        # A star `*` at the beginning or end of the string specifies to look for all
        # columns that starts/end with a specific string
        if isinstance(label_cols, str):
            if label_cols[0] == "*":
                label_cols = [col for col in cols if str(col).endswith(label_cols[1:])]
            elif label_cols[-1] == "*":
                label_cols = [col for col in cols if str(col).startswith(label_cols[:-1])]
            else:
                label_cols = [label_cols]

        elif label_cols is None:
            label_cols = [col for col in cols if col != smiles_col]

        return check_arg_iterator(label_cols, enforce_type=list)

    @property
    def is_prepared(self):
        if not hasattr(self, "dataset"):
            return False
        return getattr(self, "dataset") is not None

    @property
    def is_setup(self):
        if not (hasattr(self, "train_ds") or hasattr(self, "test_ds")):
            return False
        return (getattr(self, "train_ds") is not None) or (getattr(self, "test_ds") is not None)

    #! Andy: updated this to work with pyg graphs instead
    @property
    def num_node_feats(self):
        """Return the number of node features in the first graph"""
        graph = self.get_first_graph()
        num_feats = graph.feat.shape[1]
        return num_feats

    # #! Andy: update this so that the dimension matches with pe final output dim
    # #! we no longer need this as pe_dim will be specified in the config file
    # @property
    # def num_node_feats_with_positional_encoding(self):
    #     """Return the number of node features in the first graph
    #     including positional encoding features."""

    #     graph = self.get_first_graph()
    #     num_feats = 0
    #     if isinstance(graph, (dgl.DGLGraph, GraphDict)):
    #         graph = graph.ndata

    #     empty = torch.Tensor([])
    #     num_feats  = graph.get("feat", empty).shape[-1]
    #     num_feats += graph.get("pos_enc_feats_sign_flip", empty).shape[-1]
    #     num_feats += graph.get("pos_enc_feats_no_flip", empty).shape[-1]

    #     return num_feats

    #! Andy: here we want to know the input dimension for every single positional embedding
    @property
    def pe_in_dims(self):
        """Return the raw positional encoding dimensions including eigval, eigvec, rwse and more"""

        graph = self.get_first_graph()
        num_feats = 0
        if isinstance(graph, (dgl.DGLGraph, GraphDict)):
            graph = graph.ndata

        # * get list of all keys corresponding to positional encoding
        pe_dim_dict = {}
        g_keys = graph.keys
        empty = torch.Tensor([])
        num_feats = graph.get("feat", empty).shape[-1]
<<<<<<< HEAD
        num_feats += graph.get("pos_enc_feats_sign_flip", empty).shape[-1]
        num_feats += graph.get("pos_enc_feats_no_flip", empty).shape[-1]

        return num_feats
=======
        # ignore the normal keys for node feat and edge feat etc.
        for key in g_keys:
            if key not in ["feat", "edge_feat", "num_nodes", "edge_weight", "edge_index"]:
                pe_dim_dict[key] = graph.get(key, empty).shape[-1]
        return pe_dim_dict
>>>>>>> 2348826d

    @property
    def num_edge_feats(self):
        """Return the number of edge features in the first graph"""

        graph = self.get_first_graph()
        if isinstance(graph, (dgl.DGLGraph, GraphDict)):
            graph = graph.edata

        empty = torch.Tensor([])
        num_feats = graph.get("edge_feat", empty).shape[-1]

        return num_feats

    def get_first_graph(self):
        """
        Low memory footprint method to get the first datapoint DGL graph.
        The first 10 rows of the data are read in case the first one has a featurization
        error. If all 20 first element, then `None` is returned, otherwise the first
        graph to not fail is returned.
        """
        keys = list(self.task_dataset_processing_params.keys())
        task = keys[0]
        args = self.task_dataset_processing_params[task]
        if args.df is None:
            df = self._read_csv(args.df_path, nrows=20)
        else:
            df = args.df.iloc[0:20, :]

        label_cols = self._parse_label_cols(
            df, df_path=None, label_cols=args.label_cols, smiles_col=args.smiles_col
        )

        smiles, labels, sample_idx, extras = self._extract_smiles_labels(
            df,
            smiles_col=args.smiles_col,
            label_cols=label_cols,
            idx_col=args.idx_col,
            weights_col=args.weights_col,
            weights_type=args.weights_type,
        )

        graph = None
        for s in smiles:
            graph = self.smiles_transformer(s, mask_nan=0.0)
            num_nodes = get_num_nodes(graph)
            num_edges = get_num_edges(graph)
            if (graph is not None) and (num_edges > 0) and (num_nodes > 0):
                break
        return graph

    ########################## Private methods ######################################
    def _save_to_cache(self):
        raise NotImplementedError()

    def _load_from_cache(self):
        raise NotImplementedError()

    def _extract_smiles_labels(
        self,
        df: pd.DataFrame,
        smiles_col: str = None,
        label_cols: List[str] = [],
        idx_col: str = None,
        weights_col: str = None,
        weights_type: str = None,
    ) -> Tuple[
        np.ndarray, np.ndarray, Union[Type[None], np.ndarray], Dict[str, Union[Type[None], np.ndarray]]
    ]:
        """For a given dataframe extract the SMILES and labels columns. Smiles is returned as a list
        of string while labels are returned as a 2D numpy array.
        """

        if smiles_col is None:  # Should we specify which dataset has caused the potential issue?
            smiles_col_all = [col for col in df.columns if "smile" in str(col).lower()]
            if len(smiles_col_all) == 0:
                raise ValueError(f"No SMILES column found in dataframe. Columns are {df.columns}")
            elif len(smiles_col_all) > 1:
                raise ValueError(
                    f"Multiple SMILES column found in dataframe. SMILES Columns are {smiles_col_all}"
                )

            smiles_col = smiles_col_all[0]

        if label_cols is None:
            label_cols = df.columns.drop(smiles_col)

        label_cols = check_arg_iterator(label_cols, enforce_type=list)

        smiles = df[smiles_col].values
        if len(label_cols) > 0:
            labels = [pd.to_numeric(df[col], errors="coerce") for col in label_cols]
            labels = np.stack(labels, axis=1)
        else:
            labels = np.zeros([len(smiles), 0])

        indices = None  # What are indices for?
        if idx_col is not None:
            indices = df[idx_col].values

        sample_idx = df.index.values

        # Extract the weights
        weights = None
        if weights_col is not None:
            weights = df[weights_col].values
        elif weights_type is not None:
            if not np.all((labels == 0) | (labels == 1)):
                raise ValueError("Labels must be binary for `weights_type`")

            if weights_type == "sample_label_balanced":
                ratio_pos_neg = np.sum(labels, axis=0, keepdims=1) / labels.shape[0]
                weights = np.zeros(labels.shape)
                weights[labels == 0] = ratio_pos_neg
                weights[labels == 1] = ratio_pos_neg**-1

            elif weights_type == "sample_balanced":
                ratio_pos_neg = np.sum(labels, axis=0, keepdims=1) / labels.shape[0]
                weights = np.zeros(labels.shape)
                weights[labels == 0] = ratio_pos_neg
                weights[labels == 1] = ratio_pos_neg**-1
                weights = np.prod(weights, axis=1)

            else:
                raise ValueError(f"Undefined `weights_type` {weights_type}")

            weights /= np.max(weights)  # Put the max weight to 1

        extras = {"indices": indices, "weights": weights}
        return smiles, labels, sample_idx, extras

    def _get_split_indices(
        self,
        dataset_size: int,
        split_val: float,
        split_test: float,
        sample_idx: Optional[Iterable[int]] = None,
        split_seed: int = None,
        splits_path: Union[str, os.PathLike] = None,
    ):
        """Compute indices of random splits."""

        if sample_idx is None:
            sample_idx = np.arange(dataset_size)

        if splits_path is None:
            # Random splitting
            train_indices, val_test_indices = train_test_split(
                sample_idx,
                test_size=split_val + split_test,
                random_state=split_seed,
            )

            sub_split_test = split_test / (split_test + split_val)
            if split_test > 0:
                val_indices, test_indices = train_test_split(
                    val_test_indices,
                    test_size=sub_split_test,
                    random_state=split_seed,
                )
            else:
                val_indices = val_test_indices
                test_indices = np.array([])

        else:
            # Split from an indices file
            with fsspec.open(str(splits_path)) as f:
                splits = self._read_csv(splits_path)

            train_indices = splits["train"].dropna().astype("int").tolist()
            val_indices = splits["val"].dropna().astype("int").tolist()
            test_indices = splits["test"].dropna().astype("int").tolist()

        # Filter train, val and test indices
        _, train_idx, _ = np.intersect1d(sample_idx, train_indices, return_indices=True)
        train_indices = train_idx.tolist()
        _, valid_idx, _ = np.intersect1d(sample_idx, val_indices, return_indices=True)
        val_indices = valid_idx.tolist()
        _, test_idx, _ = np.intersect1d(sample_idx, test_indices, return_indices=True)
        test_indices = test_idx.tolist()

        return train_indices, val_indices, test_indices

    def _sub_sample_df(self, df, sample_size):
        # Sub-sample the dataframe
        if isinstance(sample_size, int):
            n = min(sample_size, df.shape[0])
            df = df.sample(n=n)
        elif isinstance(sample_size, float):
            df = df.sample(f=sample_size)
        elif sample_size is None:
            pass
        else:
            raise ValueError(
                f"Wrong value for `sample_size`: {sample_size}"
            )  # Maybe specify which task it was for?

        return df

    def __len__(self) -> int:
        r"""
        Returns the number of elements of the current DataModule, which is the combined size of all single-task datasets given.
        """
        num_elements = 0
        for task, args in self.task_dataset_processing_params.items():
            if args.df is None:
                df = self._read_csv(args.df_path, usecols=args.smiles_col)
                num_elements += len(df)
            else:
                num_elements += len(args.df)
        return num_elements

    def to_dict(self):
        obj_repr = {}
        obj_repr["name"] = self.__class__.__name__
        obj_repr["len"] = len(self)
        obj_repr["train_size"] = len(self.train_indices) if self.train_indices is not None else None
        obj_repr["val_size"] = len(self.val_indices) if self.val_indices is not None else None
        obj_repr["test_size"] = len(self.test_indices) if self.test_indices is not None else None
        obj_repr["batch_size_train_val"] = self.batch_size_train_val
        obj_repr["batch_size_test"] = self.batch_size_test
        obj_repr["num_node_feats"] = self.num_node_feats
        obj_repr["num_node_feats_with_positional_encoding"] = self.num_node_feats_with_positional_encoding
        obj_repr["num_edge_feats"] = self.num_edge_feats
        obj_repr["num_tasks"] = len(self.task_dataset_processing_params)
        obj_repr["num_labels"] = len(self.label_cols)
        obj_repr["collate_fn"] = self.collate_fn.__name__
        obj_repr["featurization"] = self.featurization
        return obj_repr

    def __repr__(self):
        """Controls how the class is printed"""
        return omegaconf.OmegaConf.to_yaml(self.to_dict())


class GraphOGBDataModule(MultitaskFromSmilesDataModule):
    """Load an OGB GraphProp dataset."""

    def __init__(
        self,
        dataset_name: str,
        cache_data_path: Optional[Union[str, os.PathLike]] = None,
        featurization: Optional[Union[Dict[str, Any], omegaconf.DictConfig]] = None,
        weights_col: str = None,
        weights_type: str = None,
        sample_size: Union[int, float, Type[None]] = None,
        batch_size_train_val: int = 16,
        batch_size_test: int = 16,
        num_workers: int = 0,
        pin_memory: bool = True,
        persistent_workers: bool = False,
        featurization_n_jobs: int = -1,
        featurization_progress: bool = False,
        featurization_backend: str = "loky",
        collate_fn: Optional[Callable] = None,
    ):
        """

        Parameters:
            dataset_name: Name of the OGB dataset to load. Examples of possible datasets are
                "ogbg-molhiv", "ogbg-molpcba", "ogbg-moltox21", "ogbg-molfreesolv".
            cache_data_path: path where to save or reload the cached data. The path can be
                remote (S3, GS, etc).
            featurization: args to apply to the SMILES to Graph featurizer.
            batch_size_train_val: batch size for training and val dataset.
            batch_size_test: batch size for test dataset.
            num_workers: Number of workers for the dataloader. Use -1 to use all available
                cores.
            pin_memory: Whether to pin on paginated CPU memory for the dataloader.
            featurization_n_jobs: Number of cores to use for the featurization.
            featurization_progress: whether to show a progress bar during featurization.
            featurization_backend: The backend to use for the molecular featurization.

                - "multiprocessing": Found to cause less memory issues.
                - "loky": joblib's Default. Found to cause memory leaks.
                - "threading": Found to be slow.

            collate_fn: A custom torch collate function. Default is to `goli.data.goli_collate_fn`
            sample_size:

                - `int`: The maximum number of elements to take from the dataset.
                - `float`: Value between 0 and 1 representing the fraction of the dataset to consider
                - `None`: all elements are considered.
        """

        # TODO: Fix the GraphOGBDataModule
        raise NotImplementedError("`GraphOGBDataModule` does not work with Multi-task. Need to fix it")

        self.dataset_name = dataset_name

        # Get OGB metadata
        self.metadata = self._get_dataset_metadata(self.dataset_name)

        # Get dataset
        df, idx_col, smiles_col, label_cols, splits_path = self._load_dataset(self.metadata)

        # Config for datamodule
        dm_args = {}
        dm_args["df"] = df
        dm_args["cache_data_path"] = cache_data_path
        dm_args["featurization"] = featurization
        dm_args["smiles_col"] = smiles_col
        dm_args["label_cols"] = label_cols
        dm_args["idx_col"] = idx_col
        dm_args["splits_path"] = splits_path
        dm_args["batch_size_train_val"] = batch_size_train_val
        dm_args["batch_size_test"] = batch_size_test
        dm_args["num_workers"] = num_workers
        dm_args["pin_memory"] = pin_memory
        dm_args["featurization_n_jobs"] = featurization_n_jobs
        dm_args["featurization_progress"] = featurization_progress
        dm_args["featurization_backend"] = featurization_backend
        dm_args["persistent_workers"] = persistent_workers
        dm_args["collate_fn"] = collate_fn
        dm_args["weights_col"] = weights_col
        dm_args["weights_type"] = weights_type
        dm_args["sample_size"] = sample_size

        super().__init__(**dm_args)

    def to_dict(self):
        obj_repr = {}
        obj_repr["dataset_name"] = self.dataset_name
        obj_repr.update(super().to_dict())
        return obj_repr

    # Private methods

    def _load_dataset(self, metadata: dict):
        """Download, extract and load an OGB dataset."""

        base_dir = fs.get_cache_dir("ogb")
        dataset_dir = base_dir / metadata["download_name"]

        if not dataset_dir.exists():

            # Create cache filepath for zip file and associated folder
            dataset_path = base_dir / f"{metadata['download_name']}.zip"

            # Download it
            if not dataset_path.exists():
                logger.info(f"Downloading {metadata['url']} to {dataset_path}")
                fs.copy(metadata["url"], dataset_path, progress=True)

            # Extract
            zf = zipfile.ZipFile(dataset_path)
            zf.extractall(base_dir)

        # Load CSV file
        if metadata["download_name"].startswith("pcqm4m"):
            df_path = dataset_dir / "raw" / "data.csv.gz"
        else:
            df_path = dataset_dir / "mapping" / "mol.csv.gz"
        logger.info(f"Loading {df_path} in memory.")
        df = pd.read_csv(df_path)

        # Load split from the OGB dataset and save them in a single CSV file
        if metadata["download_name"].startswith("pcqm4m"):
            split_name = metadata["split"]
            split_dict = torch.load(dataset_dir / "split_dict.pt")
            train_split = pd.DataFrame(split_dict["train"])
            val_split = pd.DataFrame(split_dict["valid"])
            if "test" in split_dict.keys():
                test_split = pd.DataFrame(split_dict["test"])
            else:
                test_split = pd.DataFrame(split_dict["test-dev"])

            splits = pd.concat([train_split, val_split, test_split], axis=1)  # type: ignore
            splits.columns = ["train", "val", "test"]

            splits_path = dataset_dir / "split"
            if not splits_path.exists():
                os.makedirs(splits_path)
                splits_path = dataset_dir / f"{split_name}.csv.gz"
            else:
                splits_path = splits_path / f"{split_name}.csv.gz"
            logger.info(f"Saving splits to {splits_path}")
            splits.to_csv(splits_path, index=None)
        else:
            split_name = metadata["split"]
            train_split = pd.read_csv(dataset_dir / "split" / split_name / "train.csv.gz", header=None)  # type: ignore
            val_split = pd.read_csv(dataset_dir / "split" / split_name / "valid.csv.gz", header=None)  # type: ignore
            test_split = pd.read_csv(dataset_dir / "split" / split_name / "test.csv.gz", header=None)  # type: ignore

            splits = pd.concat([train_split, val_split, test_split], axis=1)  # type: ignore
            splits.columns = ["train", "val", "test"]

            splits_path = dataset_dir / "split" / f"{split_name}.csv.gz"
            logger.info(f"Saving splits to {splits_path}")
            splits.to_csv(splits_path, index=None)

        # Get column names: OGB columns are predictable
        if metadata["download_name"].startswith("pcqm4m"):
            idx_col = df.columns[0]
            smiles_col = df.columns[-2]
            label_cols = df.columns[-1:].to_list()
        else:
            idx_col = df.columns[-1]
            smiles_col = df.columns[-2]
            label_cols = df.columns[:-2].to_list()

        return df, idx_col, smiles_col, label_cols, splits_path

    def _get_dataset_metadata(self, dataset_name: str):
        ogb_metadata = self._get_ogb_metadata()
        if dataset_name not in ogb_metadata.index:
            raise ValueError(f"'{dataset_name}' is not a valid dataset name.")

        return ogb_metadata.loc[dataset_name].to_dict()

    def _get_ogb_metadata(self):
        """Get the metadata of OGB GraphProp datasets."""

        with importlib.resources.open_text("ogb.graphproppred", "master.csv") as f:
            ogb_metadata = pd.read_csv(f)
        ogb_metadata = ogb_metadata.set_index(ogb_metadata.columns[0])
        ogb_metadata = ogb_metadata.T

        # Add metadata related to PCQM4M
        ogb_metadata = ogb_metadata.append(pd.DataFrame(PCQM4M_meta, index=["ogbg-lsc-pcqm4m"]))
        ogb_metadata = ogb_metadata.append(pd.DataFrame(PCQM4Mv2_meta, index=["ogbg-lsc-pcqm4mv2"]))

        # Only keep datasets of type 'mol'
        ogb_metadata = ogb_metadata[ogb_metadata["data type"] == "mol"]

        return ogb_metadata


class MultitaskIPUFromSmilesDataModule(MultitaskFromSmilesDataModule):
    def __init__(
        self,
        ipu_inference_opts: Optional["poptorch.Options"] = None,
        ipu_training_opts: Optional["poptorch.Options"] = None,
        ipu_dataloader_training_opts: Optional["IPUDataloaderOptions"] = None,
        ipu_dataloader_inference_opts: Optional["IPUDataloaderOptions"] = None,
        *args,
        **kwargs,
    ) -> None:
        """
        Parameters: only for parameters beginning with task_*, we have a dictionary where the key is the task name
        and the value is specified below.
            task_df: (value) a dataframe
            task_df_path: (value) a path to a dataframe to load (CSV file). `df` takes precedence over
                `df_path`.
            task_smiles_col: (value) Name of the SMILES column. If set to `None`, it will look for
                a column with the word "smile" (case insensitive) in it.
                If no such column is found, an error will be raised.
            task_label_cols: (value) Name of the columns to use as labels, with different options.

                - `list`: A list of all column names to use
                - `None`: All the columns are used except the SMILES one.
                - `str`: The name of the single column to use
                - `*str`: A string starting by a `*` means all columns whose name
                  ends with the specified `str`
                - `str*`: A string ending by a `*` means all columns whose name
                  starts with the specified `str`

            task_weights_col: (value) Name of the column to use as sample weights. If `None`, no
                weights are used. This parameter cannot be used together with `weights_type`.
            task_weights_type: (value) The type of weights to use. This parameter cannot be used together with `weights_col`.
                **It only supports multi-label binary classification.**

                Supported types:

                - `None`: No weights are used.
                - `"sample_balanced"`: A weight is assigned to each sample inversely
                    proportional to the number of positive value. If there are multiple
                    labels, the product of the weights is used.
                - `"sample_label_balanced"`: Similar to the `"sample_balanced"` weights,
                    but the weights are applied to each element individually, without
                    computing the product of the weights for a given sample.

            task_idx_col: (value) Name of the columns to use as indices. Unused if set to None.
            task_sample_size: (value)

                - `int`: The maximum number of elements to take from the dataset.
                - `float`: Value between 0 and 1 representing the fraction of the dataset to consider
                - `None`: all elements are considered.
            task_split_val: (value) Ratio for the validation split.
            task_split_test: (value) Ratio for the test split.
            task_split_seed: (value) Seed to use for the random split. More complex splitting strategy
                should be implemented.
            task_splits_path: (value) A path a CSV file containing indices for the splits. The file must contains
                3 columns "train", "val" and "test". It takes precedence over `split_val` and `split_test`.

            cache_data_path: path where to save or reload the cached data. The path can be
                remote (S3, GS, etc).
            featurization: args to apply to the SMILES to Graph featurizer.
            batch_size_train_val: batch size for training and val dataset.
            batch_size_test: batch size for test dataset.
            num_workers: Number of workers for the dataloader. Use -1 to use all available
                cores.
            pin_memory: Whether to pin on paginated CPU memory for the dataloader.
            featurization_n_jobs: Number of cores to use for the featurization.
            featurization_progress: whether to show a progress bar during featurization.
            featurization_backend: The backend to use for the molecular featurization.

                - "multiprocessing": Found to cause less memory issues.
                - "loky": joblib's Default. Found to cause memory leaks.
                - "threading": Found to be slow.

            collate_fn: A custom torch collate function. Default is to `goli.data.goli_collate_fn`
            prepare_dict_or_graph: Whether to preprocess all molecules as DGL graphs, DGL dict or PyG graphs.
                Possible options:

                - "dgl:graph": Process molecules as `dgl.DGLGraph`. It's slower during pre-processing
                  and requires more RAM. It is faster during training with `num_workers=0`, but
                  slower with larger `num_workers`.
                - "dgl:dict": Process molecules as a `dict`. It's faster and requires less RAM during
                  pre-processing. It is slower during training with with `num_workers=0` since
                  DGLGraphs will be created during data-loading, but faster with large
                  `num_workers`, and less likely to cause memory issues with the parallelization.
                - "pyg:graph": Process molecules as `pyg.data.Data`.
            dataset_class: The class used to create the dataset from which to sample.
            ipu_inference_opts: Options for the IPU in inference mode. Ignore if not using IPUs
            ipu_training_opts: Options for the IPU in training mode. Ignore if not using IPUs
            ipu_dataloader_opts_train_val: Options for the dataloader for the IPU. Ignore if not using IPUs
            ipu_dataloader_opts_test: Options for the dataloader for the IPU. Ignore if not using IPUs
        """
        super().__init__(*args, **kwargs)

        self.ipu_inference_opts = ipu_inference_opts
        self.ipu_training_opts = ipu_training_opts
        self.ipu_dataloader_training_opts = ipu_dataloader_training_opts
        self.ipu_dataloader_inference_opts = ipu_dataloader_inference_opts

    def _dataloader(self, dataset: Dataset, shuffle: bool, stage: str):
        """Get a dataloader for a given dataset"""

        # Get batch size
        if stage in [RunningStage.TRAINING]:
            batch_size = self.batch_size_train_val
            ipu_dataloader_options = self.ipu_dataloader_training_opts
            ipu_options = self.ipu_training_opts
        elif stage in [RunningStage.VALIDATING, RunningStage.TESTING, RunningStage.PREDICTING]:
            batch_size = self.batch_size_test
            ipu_dataloader_options = self.ipu_dataloader_inference_opts
            ipu_options = self.ipu_inference_opts
        else:
            raise ValueError(f"Wrong value for `stage`. Provided `{stage}`")

        # Use regular Dataloader if no IPUs
        if ipu_options is None:
            logger.warning(f"No IPU options for stage {stage}. Using regular dataloader.")
            return super()._dataloader(dataset, shuffle, stage)

        from goli.ipu.ipu_dataloader import create_ipu_dataloader

        loader = create_ipu_dataloader(
            dataset=dataset,
            ipu_dataloader_options=ipu_dataloader_options,
            ipu_options=ipu_options,
            batch_size=batch_size,
            collate_fn=self.collate_fn,
            num_workers=self.get_num_workers,
            pin_memory=self.pin_memory,
            shuffle=shuffle,
            persistent_workers=self.persistent_workers,
        )

        return loader


def get_num_nodes(graph):
    if isinstance(graph, (dgl.DGLGraph, GraphDict)):
        return graph.num_nodes()
    elif isinstance(graph, (Data, Batch)):
        return graph.num_nodes


def get_num_edges(graph):
    if isinstance(graph, (dgl.DGLGraph, GraphDict)):
        return graph.num_edges()
    elif isinstance(graph, (Data, Batch)):
        return graph.num_edges<|MERGE_RESOLUTION|>--- conflicted
+++ resolved
@@ -1065,18 +1065,11 @@
         g_keys = graph.keys
         empty = torch.Tensor([])
         num_feats = graph.get("feat", empty).shape[-1]
-<<<<<<< HEAD
-        num_feats += graph.get("pos_enc_feats_sign_flip", empty).shape[-1]
-        num_feats += graph.get("pos_enc_feats_no_flip", empty).shape[-1]
-
-        return num_feats
-=======
         # ignore the normal keys for node feat and edge feat etc.
         for key in g_keys:
             if key not in ["feat", "edge_feat", "num_nodes", "edge_weight", "edge_index"]:
                 pe_dim_dict[key] = graph.get(key, empty).shape[-1]
         return pe_dim_dict
->>>>>>> 2348826d
 
     @property
     def num_edge_feats(self):
