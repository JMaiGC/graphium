from typing import Type, List, Dict, Union, Any, Callable, Optional, Tuple, Iterable

import os
from functools import partial
import importlib.resources
import zipfile
from copy import deepcopy
from itertools import cycle
import random

from loguru import logger
import fsspec
import omegaconf
from sklearn import datasets
from tqdm import tqdm
from joblib import Parallel, delayed
import tempfile

import pandas as pd
import numpy as np

from sklearn.model_selection import train_test_split

import dgl
import pytorch_lightning as pl

from goli.utils import fs
from goli.features import mol_to_dglgraph_dict, mol_to_dglgraph_signature, mol_to_dglgraph, dgl_dict_to_graph
from goli.data.collate import goli_collate_fn
from goli.utils.arg_checker import check_arg_iterator

import torch
from torch.utils.data.dataloader import DataLoader, Dataset
from torch.utils.data import Subset

import datamol as dm

PCQM4M_meta = {
    "num tasks": 1,
    "eval metric": "mae",
    "download_name": "pcqm4m_kddcup2021",
    "url": "https://dgl-data.s3-accelerate.amazonaws.com/dataset/OGB-LSC/pcqm4m_kddcup2021.zip",
    "data type": "mol",
    "has_node_attr": True,
    "has_edge_attr": True,
    "task type": "regression",
    "num classes": -1,
    "split": "scaffold",
    "additional node files": "None",
    "additional edge files": "None",
    "binary": False,
    "version": 1,
}

PCQM4Mv2_meta = deepcopy(PCQM4M_meta)
PCQM4Mv2_meta.update(
    {
        "download_name": "pcqm4m-v2",
        "url": "https://dgl-data.s3-accelerate.amazonaws.com/dataset/OGB-LSC/pcqm4m-v2.zip",
        "version": 2,
    }
)

<<<<<<< HEAD

@staticmethod
=======
>>>>>>> 804ba3db
def smiles_to_unique_mol_ids(smiles: List[str]):
    """This function takes a list of smiles and finds the corresponding datamol unique_id in an element-wise fashion, returning the corresponding unique_ids."""
    unique_mol_ids = []
    for smile in smiles:
        mol = dm.to_mol(mol=smile)
        id = dm.unique_id(mol)
        unique_mol_ids.append(id)
    return unique_mol_ids

<<<<<<< HEAD

@staticmethod
=======
>>>>>>> 804ba3db
def get_indices(data_list: List, query_list: List):
    """This function searches for data_list's elements within query_list and returns the indices of query_list where they were found."""
    not_found = set(query_list)
    datum_idx_map = {}
    for index, datum in enumerate(data_list):
        if datum in not_found:
            datum_idx_map[datum] = index
            not_found.remove(datum)
            if len(not_found) == 0:
                break
    return [datum_idx_map[d] for d in query_list]


# Modify this if the dictionaries change structure.
<<<<<<< HEAD
@staticmethod
def concatenate_respective_lists_and_save_indices(
    dict_containing_lists: Dict[str, List], key_containing_list: str
):
=======
def concatenate_respective_lists_and_save_indices(dict_containing_lists: Dict[str, List], key_containing_list: str):
>>>>>>> 804ba3db
    """Given a dict with values List, this function concatenates all the lists into one, and saves the respective indices of each key's list in the concatenated list.

    Currently this function assumes the following structure:
        {
            "key": {
                "key_containing_list": []
                "other_key": Any
                ...
            }
            ...
        }
    """
    concatenated_list = []
    dict_respective_indices = {}
    start = 0
    for key, value in dict_containing_lists.items():
        list = value[key_containing_list]
        concatenated_list.extend(list)

        end = start + len(list) - 1

        dict_respective_indices[key] = {}
        dict_respective_indices[key]["start"] = start
        dict_respective_indices[key]["end"] = end

        start = end + 1
    return concatenated_list, dict_respective_indices


class DGLDataset(Dataset):
    def __init__(
        self,
        features: List[dgl.DGLGraph],
        labels: Union[torch.Tensor, np.ndarray],
        smiles: Optional[List[str]] = None,
        indices: Optional[List[str]] = None,
        weights: Optional[Union[torch.Tensor, np.ndarray]] = None,
    ):
        self.smiles = smiles
        self.features = features
        self.labels = labels
        self.indices = indices
        self.weights = weights

    def __len__(self):
        return len(self.features)

    def __getitem__(self, idx):
        datum = {}

        if self.smiles is not None:
            datum["smiles"] = self.smiles[idx]

        if self.indices is not None:
            datum["indices"] = self.indices[idx]

        if self.weights is not None:
            datum["weights"] = self.weights[idx]

        datum["features"] = self.features[idx]
        datum["labels"] = self.labels[idx]
        return datum


# Should the SingleTaskDataset use unique_id or smiles?
class SingleTaskDataset(Dataset):
    """For the MTL pipeline, this replaces (for now) the DGLDataset class,
    since we do not need to perform featurization straight away.
    The featurization occurs after gathering all the unique molecules across all datasets."""

    def __init__(
        self,
        labels: Union[torch.Tensor, np.ndarray],
        features: Optional[List[dgl.DGLGraph]] = None,
        smiles: Optional[List[str]] = None,
        indices: Optional[List[str]] = None,
        weights: Optional[Union[torch.Tensor, np.ndarray]] = None,
    ):
        self.features = features
        self.labels = labels
        self.smiles = smiles
        self.indices = indices
        self.weights = weights

    def __len__(self):
        return len(self.labels)

    def __getitem__(self, idx):
        datum = {}

        if self.features is not None:
            datum["features"] = self.features[idx]

        if self.labels is not None:
            datum["labels"] = self.labels[idx]

        if self.smiles is not None:
            datum["smiles"] = self.smiles[idx]

        if self.indices is not None:
            datum["indices"] = self.indices[idx]

        if self.weights is not None:
            datum["weights"] = self.weights[idx]

        return datum

<<<<<<< HEAD

class MultitaskDGLDataset(Dataset):  # Need to verify with collate function and dimensions
    """This custom dataset combines several datasets into one."""

    def __init__(self, datasets):
        super().__init__()
        self.datasets = datasets
        self.unique_mol_ids = None
        self.labels_size = self._set_label_size_dict()

        all_smiles, task_specific_indices_in_all_smiles = concatenate_respective_lists_and_save_indices(
            self.datasets, "smiles"
        )
=======
class MultitaskDGLDataset(Dataset): # Need to verify with collate function and dimensions
    """This custom dataset merges several datasets into one for multitask learning."""
    def __init__(self, datasets):
        super().__init__()
        self.datasets = datasets
        self.mol_ids, self.smiles, self.labels = self._merge(self.datasets)
        #self.features = None
        #self.labels_size = self._set_label_size_dict()
>>>>>>> 804ba3db

    def __len__(self):
        return len(self.mol_ids)

    def __getitem__(self, idx):
        datum = {}

        if self.mol_ids is not None:
            datum["mol_ids"] = self.mol_ids[idx]

        if self.smiles is not None:
            datum["smiles"] = self.smiles[idx]

        if self.labels is not None:
            datum["labels"] = self.labels[idx]

        # Add features

    def _set_label_size_dict(self):
        pass
        labels_size = {}
        for task, ds in self.datasets.items():
            for label in ds.labels:
<<<<<<< HEAD
                if label not in self.labels_size:
                    self.labels_size[label] = len(label)  # Be careful with size here
=======
                if label not in labels_size[label]: labels_size[label] = len(ds.labels) # Be careful with size here
        return labels_size

    def _merge(self, datasets):
        mol_ids = []

        all_smiles = []
        #all_features = []
        all_labels = []

        all_tasks = []
        for task, ds in datasets.items():
            all_smiles.extend(ds.smiles)
            #all_features.extend(ds.features)
            all_labels.extend(ds.labels)

            for count in range(ds.__len__()):
                all_tasks.append(task)

        # Get all unique mol ids.
        all_mol_ids = smiles_to_unique_mol_ids(all_smiles)
        unique_mol_ids, inv = np.unique(all_mol_ids, return_inverse=True)
        mol_ids = unique_mol_ids

        # Store the smiles.
        smiles = [[] for i in range(len(mol_ids))]
        for all_idx, unique_idx in enumerate(inv):
            smiles[unique_idx].append(all_smiles[all_idx])

        # Store the features

        # Store the labels.
        labels = [{} for i in range(len(mol_ids))]
        for all_idx, unique_idx in enumerate(inv):
            task = all_tasks[all_idx]
            label = all_labels[all_idx]
            labels[unique_idx][task] = label

        return mol_ids, smiles, labels
>>>>>>> 804ba3db


class DGLBaseDataModule(pl.LightningDataModule):
    def __init__(
        self,
        batch_size_train_val: int = 16,
        batch_size_test: int = 16,
        num_workers: int = 0,
        pin_memory: bool = True,
        persistent_workers: bool = False,
        collate_fn: Optional[Callable] = None,
    ):
        super().__init__()

        self.batch_size_train_val = batch_size_train_val
        self.batch_size_test = batch_size_test

        self.num_workers = num_workers
        self.pin_memory = pin_memory
        self.persistent_workers = persistent_workers

        if collate_fn is None:
            # Some values become `inf` when changing data type. `mask_nan` deals with that
            self.collate_fn = partial(goli_collate_fn, mask_nan=0)
            self.collate_fn.__name__ = goli_collate_fn.__name__
        else:
            self.collate_fn = collate_fn

        self.dataset = None
        self.train_ds = None
        self.val_ds = None
        self.test_ds = None
        self._predict_ds = None

    def prepare_data(self):
        raise NotImplementedError()

    def setup(self):
        raise NotImplementedError()

    def train_dataloader(self, **kwargs):
        return self._dataloader(
            dataset=self.train_ds,  # type: ignore
            batch_size=self.batch_size_train_val,
            shuffle=True,
        )

    def val_dataloader(self, **kwargs):
        return self._dataloader(
            dataset=self.val_ds,  # type: ignore
            batch_size=self.batch_size_train_val,
            shuffle=False,
        )

    def test_dataloader(self, **kwargs):

        return self._dataloader(
            dataset=self.test_ds,  # type: ignore
            batch_size=self.batch_size_test,
            shuffle=False,
        )

    def predict_dataloader(self, **kwargs):

        return self._dataloader(
            dataset=self.predict_ds,  # type: ignore
            batch_size=self.batch_size_test,
            shuffle=False,
        )

    @property
    def is_prepared(self):
        raise NotImplementedError()

    @property
    def is_setup(self):
        raise NotImplementedError()

    @property
    def num_node_feats(self):
        raise NotImplementedError()

    @property
    def num_edge_feats(self):
        raise NotImplementedError()

    @property
    def predict_ds(self):
        """Get the dataset used for the prediction"""
        if self._predict_ds is None:
            return self.test_ds
        else:
            return self._predict_ds

    @predict_ds.setter
    def predict_ds(self, value):
        """Set the dataset for the prediction"""
        self._predict_ds = value

    def get_first_graph(self):
        raise NotImplementedError()

    # Private methods

    @staticmethod
    def _read_csv(path, **kwargs):
        if str(path).endswith((".csv", ".csv.gz", ".csv.zip", ".csv.bz2")):
            sep = ","
        elif str(path).endswith((".tsv", ".tsv.gz", ".tsv.zip", ".tsv.bz2")):
            sep = "\t"
        else:
            raise ValueError(f"unsupported file `{path}`")
        kwargs.setdefault("sep", sep)
        df = pd.read_csv(path, **kwargs)
        return df

    def _dataloader(self, dataset: Dataset, batch_size: int, shuffle: bool):
        """Get a dataloader for a given dataset"""

        if self.num_workers == -1:
            num_workers = os.cpu_count()
            num_workers = num_workers if num_workers is not None else 0
        else:
            num_workers = self.num_workers

        # TODO (Dom): Use MultiTaskDataLoader instead.
        loader = DataLoader(
            dataset=dataset,
            num_workers=num_workers,
            collate_fn=self.collate_fn,
            pin_memory=self.pin_memory,
            batch_size=batch_size,
            shuffle=shuffle,
            persistent_workers=self.persistent_workers,
        )
        return loader


class DGLFromSmilesDataModule(DGLBaseDataModule):
    """
    NOTE(hadim): let's make only one class for the moment and refactor with a parent class
    once we have more concrete datamodules to implement. The class should be general enough
    to be easily refactored.

    NOTE(hadim): splitting is not very full-featured yet; only random splitting on-the-fly
    is allowed using a seed. Next is to add the availability to provide split indices data as input.

    NOTE(hadim): implement using weights. It should probably be a column in the dataframe.
    """

    def __init__(
        self,
        df: pd.DataFrame = None,
        df_path: Optional[Union[str, os.PathLike]] = None,
        cache_data_path: Optional[Union[str, os.PathLike]] = None,
        featurization: Optional[Union[Dict[str, Any], omegaconf.DictConfig]] = None,
        smiles_col: str = None,
        label_cols: List[str] = None,
        weights_col: str = None,
        weights_type: str = None,
        idx_col: str = None,
        sample_size: Union[int, float, Type[None]] = None,
        split_val: float = 0.2,
        split_test: float = 0.2,
        split_seed: int = None,
        splits_path: Optional[Union[str, os.PathLike]] = None,
        batch_size_train_val: int = 16,
        batch_size_test: int = 16,
        num_workers: int = 0,
        pin_memory: bool = True,
        persistent_workers: bool = False,
        featurization_n_jobs: int = -1,
        featurization_progress: bool = False,
        featurization_backend: str = "loky",
        collate_fn: Optional[Callable] = None,
        prepare_dict_or_graph: str = "dict",
        dataset_class: type = DGLDataset,
    ):
        """

        Parameters:
            df: a dataframe.
            df_path: a path to a dataframe to load (CSV file). `df` takes precedence over
                `df_path`.
            cache_data_path: path where to save or reload the cached data. The path can be
                remote (S3, GS, etc).
            featurization: args to apply to the SMILES to DGL featurizer.
            smiles_col: Name of the SMILES column. If set to `None`, it will look for
                a column with the word "smile" (case insensitive) in it.
                If no such column is found, an error will be raised.
            label_cols: Name of the columns to use as labels, with different options.

                - `list`: A list of all column names to use
                - `None`: All the columns are used except the SMILES one.
                - `str`: The name of the single column to use
                - `*str`: A string starting by a `*` means all columns whose name
                  ends with the specified `str`
                - `str*`: A string ending by a `*` means all columns whose name
                  starts with the specified `str`

            weights_col: Name of the column to use as sample weights. If `None`, no
                weights are used. This parameter cannot be used together with `weights_type`.
            weights_type: The type of weights to use. This parameter cannot be used together with `weights_col`.
                **It only supports multi-label binary classification.**

                Supported types:

                - `None`: No weights are used.
                - `"sample_balanced"`: A weight is assigned to each sample inversely
                    proportional to the number of positive value. If there are multiple
                    labels, the product of the weights is used.
                - `"sample_label_balanced"`: Similar to the `"sample_balanced"` weights,
                    but the weights are applied to each element individually, without
                    computing the product of the weights for a given sample.

            idx_col: Name of the columns to use as indices. Unused if set to None.
            split_val: Ratio for the validation split.
            split_test: Ratio for the test split.
            split_seed: Seed to use for the random split. More complex splitting strategy
                should be implemented.
            splits_path: A path a CSV file containing indices for the splits. The file must contains
                3 columns "train", "val" and "test". It takes precedence over `split_val` and `split_test`.
            batch_size_train_val: batch size for training and val dataset.
            batch_size_test: batch size for test dataset.
            num_workers: Number of workers for the dataloader. Use -1 to use all available
                cores.
            pin_memory: Whether to pin on paginated CPU memory for the dataloader.
            featurization_n_jobs: Number of cores to use for the featurization.
            featurization_progress: whether to show a progress bar during featurization.
            featurization_backend: The backend to use for the molecular featurization.

                - "multiprocessing": Found to cause less memory issues.
                - "loky": joblib's Default. Found to cause memory leaks.
                - "threading": Found to be slow.

            collate_fn: A custom torch collate function. Default is to `goli.data.goli_collate_fn`
            sample_size:

                - `int`: The maximum number of elements to take from the dataset.
                - `float`: Value between 0 and 1 representing the fraction of the dataset to consider
                - `None`: all elements are considered.
            prepare_dict_or_graph: Whether to preprocess all molecules as DGL graphs or dict.
                Possible options:

                - "graph": Process molecules as dgl.DGLGraph. It's slower during pre-processing
                  and requires more RAM, but faster during training.
                - "dict": Process molecules as a Dict. It's faster and requires less RAM during
                  pre-processing, but slower during training since DGLGraphs will be created
                  during data-loading.
            dataset_class: The class used to create the dataset from which to sample.
        """
        super().__init__(
            batch_size_train_val=batch_size_train_val,
            batch_size_test=batch_size_test,
            num_workers=num_workers,
            pin_memory=pin_memory,
            persistent_workers=persistent_workers,
            collate_fn=collate_fn,
        )

        self.df = df
        self.df_path = df_path

        self.cache_data_path = str(cache_data_path) if cache_data_path is not None else None
        self.featurization = featurization if featurization is not None else {}

        self.smiles_col = smiles_col
        self.label_cols = self._parse_label_cols(label_cols, smiles_col)
        self.idx_col = idx_col
        self.sample_size = sample_size

        self.weights_col = weights_col
        self.weights_type = weights_type
        if self.weights_col is not None:
            assert self.weights_type is None

        self.split_val = split_val
        self.split_test = split_test
        self.split_seed = split_seed
        self.splits_path = splits_path

        self.featurization_n_jobs = featurization_n_jobs
        self.featurization_progress = featurization_progress
        self.featurization_backend = featurization_backend

        self.dataset = None
        self.train_ds = None
        self.val_ds = None
        self.test_ds = None
        self._predict_ds = None
        self.train_indices = None
        self.val_indices = None
        self.test_indices = None
        self.dataset_class = dataset_class

        if prepare_dict_or_graph == "dict":
            self.smiles_transformer = partial(mol_to_dglgraph_dict, **featurization)
        elif prepare_dict_or_graph == "graph":
            self.smiles_transformer = partial(mol_to_dglgraph, **featurization)
        else:
            raise ValueError(
                f"`prepare_dict_or_graph` should be either 'dict' or 'graph', Provided: `{prepare_dict_or_graph}`"
            )

    def prepare_data(
        self,
    ):  # Can create train_ds, val_ds and test_ds here instead of setup. Be careful with the featurization (to not compute several times).
        """Called only from a single process in distributed settings. Steps:

        - If cache is set and exists, reload from cache.
        - Load the dataframe if its a path.
        - Extract smiles and labels from the dataframe.
        - Compute the features.
        - Compute or set split indices.
        - Make the list of dict dataset.
        """

        if self._load_from_cache():
            return True

        if self.df is None:
            # Only load the useful columns, as some dataset can be very large
            # when loading all columns
            label_cols = check_arg_iterator(self.label_cols, enforce_type=list)
            usecols = (
                check_arg_iterator(self.smiles_col, enforce_type=list)
                + label_cols
                + check_arg_iterator(self.idx_col, enforce_type=list)
                + check_arg_iterator(
                    self.weights_col, enforce_type=list
                )  # Can remove the weights (Dom says it's OK)
            )
            label_dtype = {col: np.float16 for col in label_cols}

            df = self._read_csv(self.df_path, usecols=usecols, dtype=label_dtype)
        else:
            df = self.df

        df = self._sub_sample_df(df)

        logger.info(f"Prepare dataset with {len(df)} data points.")

        # Extract smiles and labels
        smiles, labels, sample_idx, extras = self._extract_smiles_labels(
            df,
            smiles_col=self.smiles_col,
            label_cols=self.label_cols,
            idx_col=self.idx_col,
            weights_col=self.weights_col,
            weights_type=self.weights_type,
        )

        # Convert SMILES to features (graphs, fingerprints, etc.)
        features, idx_none = self._featurize_molecules(smiles, sample_idx)

        # Filter the molecules, labels, etc. for the molecules that failed featurization
        df, features, smiles, labels, sample_idx, extras = self._filter_none_molecules(
            idx_none, df, features, smiles, labels, sample_idx, extras
        )

        # Get splits indices
        self.train_indices, self.val_indices, self.test_indices = self._get_split_indices(
            len(df),
            split_val=self.split_val,
            split_test=self.split_test,
            split_seed=self.split_seed,
            splits_path=self.splits_path,
            sample_idx=sample_idx,
        )

        # Make the torch datasets (mostly a wrapper there is no memory overhead here)
        self.dataset = self.dataset_class(
            smiles=smiles,
            features=features,
            labels=labels,
            **extras,
        )

        self._save_to_cache()

    def setup(
        self, stage: str = None
    ):  # Can get rid of setup because a single dataset will have molecules exclusively in train, val or test
        """Prepare the torch dataset. Called on every GPUs. Setting state here is ok."""

        if stage == "fit" or stage is None:
            self.train_ds = Subset(self.dataset, self.train_indices)  # type: ignore
            self.val_ds = Subset(self.dataset, self.val_indices)  # type: ignore

        if stage == "test" or stage is None:
            self.test_ds = Subset(self.dataset, self.test_indices)  # type: ignore

    def _featurize_molecules(
        self, smiles: Iterable[str], sample_idx: Iterable[int] = None
    ) -> Tuple[List, List]:
        """
        Precompute the features (graphs, fingerprints, etc.) from the SMILES.
        Features are computed from `self.smiles_transformer`.
        A warning is issued to mention which molecules failed featurization.

        Note:
            (hadim): in case of very large dataset we could:
            - or cache the data and read from it during `next(iter(dataloader))`
            - or compute the features on-the-fly during `next(iter(dataloader))`
            For now we compute in advance and hold everything in memory.

        Parameters:
            smiles: A list of all the molecular SMILES to featurize
            sample_idx: The indexes corresponding to the sampled SMILES.
                If not provided, computed from `numpy.arange`.

        Returns:
            features: A list of all the featurized molecules
            idx_none: A list of the indexes that failed featurization
        """

        # Loop all the smiles and compute the features
        if self.featurization_n_jobs == 0:
            features = [self.smiles_transformer(s) for s in tqdm(smiles)]
        else:
            features = Parallel(n_jobs=self.featurization_n_jobs, backend=self.featurization_backend)(
                delayed(self.smiles_transformer)(s) for s in tqdm(smiles)
            )

        # Warn about None molecules
        if sample_idx is None:
            sample_idx = np.arange(len(smiles))
        idx_none = [ii for ii, feat in enumerate(features) if feat is None]
        if len(idx_none) > 0:
            mols_to_msg = [f"{sample_idx[idx]}: {smiles[idx]}" for idx in idx_none]
            msg = "\n".join(mols_to_msg)
            logger.warning(
                (f"{len(idx_none)} molecules will be removed since they failed featurization:\n" + msg)
            )

        return features, idx_none

    @staticmethod
    def _filter_none_molecules(
        idx_none: Iterable,
        *args: Union[pd.DataFrame, pd.Series, np.ndarray, torch.Tensor, list, tuple, Dict[Any, Iterable]],
    ) -> List[Union[pd.DataFrame, pd.Series, np.ndarray, torch.Tensor, list, tuple, Dict[Any, Iterable]]]:
        """
        Filter the molecules, labels, etc. for the molecules that failed featurization.

        Parameters:
            idx_none: A list of the indexes that failed featurization
            args: Any argument from which to filter the failed SMILES.
                Can be a `list`, `tuple`, `Tensor`, `np.array`, `Dict`, `pd.DataFrame`, `pd.Series`.
                Otherwise, it is not filtered.
                WARNING: If a `pd.DataFrame` or `pd.Series` is passed, it filters by the row indexes,
                NOT by the `DataFrame.index` or `Series.index`! Be careful!

        Returns:
            out: All the `args` with the indexes from `idx_none` removed.
        """
        if len(idx_none) == 0:
            return args
        idx_none = np.asarray(idx_none)

        out = []
        for arg in args:
            if isinstance(arg, pd.DataFrame):
                new = arg.drop(arg.index[idx_none], axis=0)
            elif isinstance(arg, pd.Series):
                new = arg.drop(arg.index[idx_none], axis=0)
            elif isinstance(arg, np.ndarray):
                new = np.delete(arg, idx_none, axis=0)
            elif isinstance(arg, torch.Tensor):
                not_none = torch.ones(arg.shape[0], dtype=bool)
                not_none[idx_none] = False
                new = arg[not_none]
            elif isinstance(arg, (list, tuple)):
                arg = list(arg)
                new = [elem for ii, elem in enumerate(arg) if ii not in idx_none]
            elif isinstance(arg, dict):
                new = {}
                for key, val in arg.items():
                    new[key] = DGLFromSmilesDataModule._filter_none_molecules(idx_none, val)
            else:
                new = arg
            out.append(new)

        out = tuple(out) if len(out) > 1 else out[0]

        return out

    def _parse_label_cols(self, label_cols: Union[Type[None], str, List[str]], smiles_col: str) -> List[str]:
        r"""
        Parse the choice of label columns depending on the type of input.
        The input parameters `label_cols` and `smiles_col` are described in
        the `__init__` method.
        """
        if self.df is None:
            # Only load the useful columns, as some dataset can be very large
            # when loading all columns
            df = self._read_csv(self.df_path, nrows=0)
        else:
            df = self.df
        cols = list(df.columns)

        # A star `*` at the beginning or end of the string specifies to look for all
        # columns that starts/end with a specific string
        if isinstance(label_cols, str):
            if label_cols[0] == "*":
                label_cols = [col for col in cols if str(col).endswith(label_cols[1:])]
            elif label_cols[-1] == "*":
                label_cols = [col for col in cols if str(col).startswith(label_cols[:-1])]
            else:
                label_cols = [label_cols]

        elif label_cols is None:
            label_cols = [col for col in cols if col != smiles_col]

        return check_arg_iterator(label_cols, enforce_type=list)

    @property
    def is_prepared(self):
        if not hasattr(self, "dataset"):
            return False
        return getattr(self, "dataset") is not None

    @property
    def is_setup(self):
        if not (hasattr(self, "train_ds") or hasattr(self, "test_ds")):
            return False
        return (getattr(self, "train_ds") is not None) or (getattr(self, "test_ds") is not None)

    @property
    def num_node_feats(self):
        """Return the number of node features in the first graph"""

        graph = self.get_first_graph()
        num_feats = 0
        if "feat" in graph.ndata.keys():
            num_feats += graph.ndata["feat"].shape[1]
        return num_feats

    @property
    def num_node_feats_with_positional_encoding(self):
        """Return the number of node features in the first graph
        including positional encoding features."""

        graph = self.get_first_graph()
        num_feats = 0
        if "feat" in graph.ndata.keys():
            num_feats += graph.ndata["feat"].shape[1]
        if "pos_enc_feats_sign_flip" in graph.ndata.keys():
            num_feats += graph.ndata["pos_enc_feats_sign_flip"].shape[1]
        if "pos_enc_feats_no_flip" in graph.ndata.keys():
            num_feats += graph.ndata["pos_enc_feats_no_flip"].shape[1]
        return num_feats

    @property
    def num_edge_feats(self):
        """Return the number of edge features in the first graph"""

        graph = self.get_first_graph()
        if "edge_feat" in graph.edata.keys():
            return graph.edata["edge_feat"].shape[1]  # type: ignore
        else:
            return 0

    def get_first_graph(self):
        """
        Low memory footprint method to get the first datapoint DGL graph.
        The first 10 rows of the data are read in case the first one has a featurization
        error. If all 10 first element, then `None` is returned, otherwise the first
        graph to not fail is returned.
        """
        if self.df is None:
            df = self._read_csv(self.df_path, nrows=10)
        else:
            df = self.df.iloc[0:10, :]

        smiles, _, _, _ = self._extract_smiles_labels(df, self.smiles_col, self.label_cols)

        graph = None
        for s in smiles:
            graph = self.smiles_transformer(s)
            if graph is not None:
                break

        if isinstance(graph, dict):
            graph = dgl_dict_to_graph(**graph, mask_nan=0.0)

        return graph

    # Private methods

    def _save_to_cache(self):
        """Save the built dataset, indices and featurization arguments into a cache file."""

        # Cache on disk
        if self.cache_data_path is not None:
            logger.info(f"Write prepared datamodule to {self.cache_data_path}")
            cache = {}
            cache["dataset"] = self.dataset
            cache["train_indices"] = self.train_indices
            cache["val_indices"] = self.val_indices
            cache["test_indices"] = self.test_indices

            # Save featurization args used
            cache["featurization_args"] = mol_to_dglgraph_signature(dict(self.featurization or {}))

            with fsspec.open(self.cache_data_path, "wb", compression="infer") as f:
                torch.save(cache, f)

    def _load_from_cache(self):
        """Attempt to reload the data from cache. Return True if data has been
        reloaded from the cache.
        """

        if self.cache_data_path is None:
            # Cache path is not provided.
            return False

        if not fs.exists(self.cache_data_path):
            # Cache patch does not exist.
            return False

        # Reload from cache if it exists and is valid
        logger.info(f"Try reloading the data module from {self.cache_data_path}.")

        # Load cache and save it locally in a temp folder.
        # This allows loading the cache much faster if it is zipped or in the cloud
        filesystem, _ = fsspec.core.url_to_fs(self.cache_data_path, mode="rb")
        protocol = check_arg_iterator(filesystem.protocol, enforce_type=list)
        filesystem = fsspec.filesystem(
            "filecache",
            target_protocol=protocol[0],
            target_options={"anon": True},
            cache_storage=tempfile.TemporaryDirectory().name,
            compression="infer",
        )
        with filesystem.open(self.cache_data_path, "rb", compression="infer") as f:
            cache = torch.load(f)

        # Are the required keys present?
        excepted_cache_keys = {
            "dataset",
            "test_indices",
            "train_indices",
            "val_indices",
        }
        if not set(cache.keys()) != excepted_cache_keys:
            logger.info(
                f"Cache looks invalid with keys: {cache.keys()}. Excepted keys are {excepted_cache_keys}"
            )
            logger.info("Fallback to regular data preparation steps.")
            return False

        # Is the featurization signature the same?
        current_signature = mol_to_dglgraph_signature(dict(self.featurization or {}))
        cache_signature = mol_to_dglgraph_signature(cache["featurization_args"])

        if current_signature != cache_signature:
            logger.info(f"Cache featurizer arguments are different than the provided ones.")
            logger.info(f"Cache featurizer arguments: {cache_signature}")
            logger.info(f"Provided featurizer arguments: {current_signature}.")
            logger.info("Fallback to regular data preparation steps.")
            return False

        # At this point the cache can be loaded

        self.dataset = cache["dataset"]
        self.train_indices = cache["train_indices"]
        self.val_indices = cache["val_indices"]
        self.test_indices = cache["test_indices"]

        logger.info(f"Datamodule correctly reloaded from cache.")

        return True

    def _extract_smiles_labels(
        self,
        df: pd.DataFrame,
        smiles_col: str = None,
        label_cols: List[str] = [],
        idx_col: str = None,
        weights_col: str = None,
        weights_type: str = None,
    ) -> Tuple[
        np.ndarray, np.ndarray, Union[Type[None], np.ndarray], Dict[str, Union[Type[None], np.ndarray]]
    ]:
        """For a given dataframe extract the SMILES and labels columns. Smiles is returned as a list
        of string while labels are returned as a 2D numpy array.
        """

        if smiles_col is None:
            smiles_col_all = [col for col in df.columns if "smile" in str(col).lower()]
            if len(smiles_col_all) == 0:
                raise ValueError(f"No SMILES column found in dataframe. Columns are {df.columns}")
            elif len(smiles_col_all) > 1:
                raise ValueError(
                    f"Multiple SMILES column found in dataframe. SMILES Columns are {smiles_col_all}"
                )

            smiles_col = smiles_col_all[0]

        if label_cols is None:
            label_cols = df.columns.drop(smiles_col)

        label_cols = check_arg_iterator(label_cols, enforce_type=list)

        smiles = df[smiles_col].values
        if len(label_cols) > 0:
            labels = [pd.to_numeric(df[col], errors="coerce") for col in label_cols]
            labels = np.stack(labels, axis=1)
        else:
            labels = np.zeros([len(smiles), 0])

        indices = None
        if idx_col is not None:
            indices = df[idx_col].values

        sample_idx = df.index.values

        # Extract the weights
        weights = None
        if weights_col is not None:
            weights = df[weights_col].values
        elif weights_type is not None:
            if not np.all((labels == 0) | (labels == 1)):
                raise ValueError("Labels must be binary for `weights_type`")

            if weights_type == "sample_label_balanced":
                ratio_pos_neg = np.sum(labels, axis=0, keepdims=1) / labels.shape[0]
                weights = np.zeros(labels.shape)
                weights[labels == 0] = ratio_pos_neg
                weights[labels == 1] = ratio_pos_neg**-1

            elif weights_type == "sample_balanced":
                ratio_pos_neg = np.sum(labels, axis=0, keepdims=1) / labels.shape[0]
                weights = np.zeros(labels.shape)
                weights[labels == 0] = ratio_pos_neg
                weights[labels == 1] = ratio_pos_neg**-1
                weights = np.prod(weights, axis=1)

            else:
                raise ValueError(f"Undefined `weights_type` {weights_type}")

            weights /= np.max(weights)  # Put the max weight to 1

        extras = {"indices": indices, "weights": weights}
        return smiles, labels, sample_idx, extras

    def _get_split_indices(
        self,
        dataset_size: int,
        split_val: float,
        split_test: float,
        sample_idx: Optional[Iterable[int]] = None,
        split_seed: int = None,
        splits_path: Union[str, os.PathLike] = None,
    ):
        """Compute indices of random splits."""

        if sample_idx is None:
            sample_idx = np.arange(dataset_size)

        if splits_path is None:
            # Random splitting
            train_indices, val_test_indices = train_test_split(
                sample_idx,
                test_size=split_val + split_test,
                random_state=split_seed,
            )

            sub_split_test = split_test / (split_test + split_val)
            if split_test > 0:
                val_indices, test_indices = train_test_split(
                    val_test_indices,
                    test_size=sub_split_test,
                    random_state=split_seed,
                )
            else:
                val_indices = val_test_indices
                test_indices = np.array([])

        else:
            # Split from an indices file
            with fsspec.open(str(splits_path)) as f:
                splits = self._read_csv(splits_path)

            train_indices = splits["train"].dropna().astype("int").tolist()
            val_indices = splits["val"].dropna().astype("int").tolist()
            test_indices = splits["test"].dropna().astype("int").tolist()

        # Filter train, val and test indices
        _, train_idx, _ = np.intersect1d(sample_idx, train_indices, return_indices=True)
        train_indices = train_idx.tolist()
        _, valid_idx, _ = np.intersect1d(sample_idx, val_indices, return_indices=True)
        val_indices = valid_idx.tolist()
        _, test_idx, _ = np.intersect1d(sample_idx, test_indices, return_indices=True)
        test_indices = test_idx.tolist()

        return train_indices, val_indices, test_indices

    def _sub_sample_df(self, df):
        # Sub-sample the dataframe
        if isinstance(self.sample_size, int):
            n = min(self.sample_size, df.shape[0])
            df = df.sample(n=n)
        elif isinstance(self.sample_size, float):
            df = df.sample(f=self.sample_size)
        elif self.sample_size is None:
            pass
        else:
            raise ValueError(f"Wrong value for `self.sample_size`: {self.sample_size}")

        return df

    def __len__(self) -> int:
        r"""
        Returns the number of elements of the current DataModule
        """
        if self.df is None:
            df = self._read_csv(self.df_path, usecols=[self.smiles_col])
        else:
            df = self.df

        return len(df)

    def to_dict(self):
        obj_repr = {}
        obj_repr["name"] = self.__class__.__name__
        obj_repr["len"] = len(self)
        obj_repr["train_size"] = len(self.train_indices) if self.train_indices is not None else None
        obj_repr["val_size"] = len(self.val_indices) if self.val_indices is not None else None
        obj_repr["test_size"] = len(self.test_indices) if self.test_indices is not None else None
        obj_repr["batch_size_train_val"] = self.batch_size_train_val
        obj_repr["batch_size_test"] = self.batch_size_test
        obj_repr["num_node_feats"] = self.num_node_feats
        obj_repr["num_node_feats_with_positional_encoding"] = self.num_node_feats_with_positional_encoding
        obj_repr["num_edge_feats"] = self.num_edge_feats
        obj_repr["num_labels"] = len(self.label_cols)
        obj_repr["collate_fn"] = self.collate_fn.__name__
        obj_repr["featurization"] = self.featurization
        return obj_repr

    def __repr__(self):
        """Controls how the class is printed"""
        return omegaconf.OmegaConf.to_yaml(self.to_dict())


class MultitaskDGLFromSmilesDataModule(DGLBaseDataModule):
    def __init__(
        self,
<<<<<<< HEAD
        task_specific_df: Dict[str, pd.DataFrame] = None,
        task_specific_df_path: Optional[Dict[str, Union[str, os.PathLike]]] = None,
        task_specific_smiles_col: Dict[str, str] = None,
        task_specific_label_cols: Dict[str, List[str]] = None,
        task_specific_weights_col: Dict[str, str] = None,
        task_specific_weights_type: Dict[str, str] = None,
        task_specific_idx_col: Dict[str, str] = None,
        task_specific_sample_size: Dict[str, Union[int, float, None]] = None,
        task_specific_split_val: Dict[str, float] = None,
        task_specific_split_test: Dict[str, float] = None,
        task_specific_split_seed: Dict[str, int] = None,
        task_specific_splits_path: Optional[Dict[str, Union[str, os.PathLike]]] = None,
=======
        task_df: Dict[str, pd.DataFrame] = None,
        task_df_path: Optional[Dict[str, Union[str, os.PathLike]]] = None,
        task_smiles_col: Dict[str, str] = None,
        task_label_cols: Dict[str, List[str]] = None,
        task_weights_col: Dict[str, str] = None,
        task_weights_type: Dict[str, str] = None,
        task_idx_col: Dict[str, str] = None,
        task_sample_size: Dict[str, Union[int, float, None]] = None,
        task_split_val: Dict[str, float] = None,
        task_split_test: Dict[str, float]= None,
        task_split_seed: Dict[str, int] = None,
        task_splits_path: Optional[Dict[str, Union[str, os.PathLike]]] = None,
>>>>>>> 804ba3db
        cache_data_path: Optional[Union[str, os.PathLike]] = None,
        featurization: Optional[Union[Dict[str, Any], omegaconf.DictConfig]] = None,
        batch_size_train_val: int = 16,
        batch_size_test: int = 16,
        num_workers: int = 0,
        pin_memory: bool = True,
        persistent_workers: bool = False,
        featurization_n_jobs: int = -1,
        featurization_progress: bool = False,
        featurization_backend: str = "loky",
        collate_fn: Optional[Callable] = None,
        prepare_dict_or_graph: str = "dgl_dict",
        dataset_class: type = MultitaskDGLDataset,
    ):
        """
        Parameters: only for parameters beginning with task_*, we have a dictionary where the key is the task name
        and the value is specified below.
            task_df: (value) a dataframe
            task_df_path: (value) a path to a dataframe to load (CSV file). `df` takes precedence over
                `df_path`.
            task_smiles_col: (value) Name of the SMILES column. If set to `None`, it will look for
                a column with the word "smile" (case insensitive) in it.
                If no such column is found, an error will be raised.
            task_label_cols: (value) Name of the columns to use as labels, with different options.

                - `list`: A list of all column names to use
                - `None`: All the columns are used except the SMILES one.
                - `str`: The name of the single column to use
                - `*str`: A string starting by a `*` means all columns whose name
                  ends with the specified `str`
                - `str*`: A string ending by a `*` means all columns whose name
                  starts with the specified `str`

            task_weights_col: (value) Name of the column to use as sample weights. If `None`, no
                weights are used. This parameter cannot be used together with `weights_type`.
            task_weights_type: (value) The type of weights to use. This parameter cannot be used together with `weights_col`.
                **It only supports multi-label binary classification.**

                Supported types:

                - `None`: No weights are used.
                - `"sample_balanced"`: A weight is assigned to each sample inversely
                    proportional to the number of positive value. If there are multiple
                    labels, the product of the weights is used.
                - `"sample_label_balanced"`: Similar to the `"sample_balanced"` weights,
                    but the weights are applied to each element individually, without
                    computing the product of the weights for a given sample.

            task_idx_col: (value) Name of the columns to use as indices. Unused if set to None.
            task_sample_size: (value)

                - `int`: The maximum number of elements to take from the dataset.
                - `float`: Value between 0 and 1 representing the fraction of the dataset to consider
                - `None`: all elements are considered.
            task_split_val: (value) Ratio for the validation split.
            task_split_test: (value) Ratio for the test split.
            task_split_seed: (value) Seed to use for the random split. More complex splitting strategy
                should be implemented.
            task_splits_path: (value) A path a CSV file containing indices for the splits. The file must contains
                3 columns "train", "val" and "test". It takes precedence over `split_val` and `split_test`.

            cache_data_path: path where to save or reload the cached data. The path can be
                remote (S3, GS, etc).
            featurization: args to apply to the SMILES to DGL featurizer.
            batch_size_train_val: batch size for training and val dataset.
            batch_size_test: batch size for test dataset.
            num_workers: Number of workers for the dataloader. Use -1 to use all available
                cores.
            pin_memory: Whether to pin on paginated CPU memory for the dataloader.
            featurization_n_jobs: Number of cores to use for the featurization.
            featurization_progress: whether to show a progress bar during featurization.
            featurization_backend: The backend to use for the molecular featurization.

                - "multiprocessing": Found to cause less memory issues.
                - "loky": joblib's Default. Found to cause memory leaks.
                - "threading": Found to be slow.

            collate_fn: A custom torch collate function. Default is to `goli.data.goli_collate_fn`
            prepare_dict_or_graph: Whether to preprocess all molecules as DGL graphs or dict.
                Possible options:

                - "graph": Process molecules as dgl.DGLGraph. It's slower during pre-processing
                  and requires more RAM, but faster during training.
                - "dict": Process molecules as a Dict. It's faster and requires less RAM during
                  pre-processing, but slower during training since DGLGraphs will be created
                  during data-loading.
            dataset_class: The class used to create the dataset from which to sample.
        """
        super().__init__(
            batch_size_train_val=batch_size_train_val,
            batch_size_test=batch_size_test,
            num_workers=num_workers,
            pin_memory=pin_memory,
            persistent_workers=persistent_workers,
            collate_fn=collate_fn,
        )

        # Note that the following attributes are dictionaries, which provide the necessary information
        # to create a SingleTaskDataset for each task. They mostly mirror the attributes found in the
        # DGLFromSmilesDataModule class. The structure of these arguments may change.
<<<<<<< HEAD
        self.task_specific_df = task_specific_df
        self.task_specific_df_path = task_specific_df_path
        self.task_specific_smiles_col = task_specific_smiles_col
        self.task_specific_label_cols = {
            task: self._parse_label_cols(
                task_specific_df[task],
                task_specific_df_path[task],
                task_specific_label_cols[task],
                task_specific_smiles_col[task],
            )
            for task in self.task_specific_df.keys()
        }  # Make sure this is not none
        self.idx_col = task_specific_idx_col
        self.task_specific_weights_col = task_specific_weights_col  # Can remove this
        self.task_specific_weights_type = task_specific_weights_type  # Can remove this
        self.task_specific_idx_col = task_specific_idx_col
        self.task_specific_sample_size = task_specific_sample_size
        self.task_specific_split_val = task_specific_split_val
        self.task_specific_split_test = task_specific_split_test
        self.task_specific_spit_seed = task_specific_split_seed
        self.task_specific_splits_path = task_specific_splits_path
=======
        self.task_df = task_df
        self.task_df_path = task_df_path
        self.task_smiles_col = task_smiles_col
        self.task_abel_cols = {task: self._parse_label_cols(task_df[task], task_df_path[task], task_label_cols[task], task_smiles_col[task]) for task in self.task_df.keys()} # Make sure this is not none
        self.idx_col = task_idx_col
        self.task_weights_col = task_weights_col      # Can remove this
        self.task_weights_type = task_weights_type    # Can remove this
        self.task_idx_col = task_idx_col
        self.task_sample_size = task_sample_size
        self.task_split_val = task_split_val
        self.task_split_test = task_split_test
        self.task_spit_seed = task_split_seed
        self.task_splits_path = task_splits_path
>>>>>>> 804ba3db

        self.featurization_n_jobs = featurization_n_jobs
        self.featurization_progress = featurization_progress
        self.featurization_backend = featurization_backend

        self.dataset_class = dataset_class

        self.task_train_indices = None
        self.task_val_indices = None
        self.task_test_indices = None

        self.single_task_datasets = None
        self.train_singletask_datasets = None
        self.val_singletask_datasets = None
        self.test_singletask_datasets = None

        self.dataset = None  # Will be created later
        self.train_ds = None  # Will be created later
        self.val_ds = None  # Will be created later
        self.test_ds = None  # Will be created later

        ######################### Basic things to do ###########################################
        if prepare_dict_or_graph == "dgl_dict":  # Changed based on Dom's comments
            self.smiles_transformer = partial(mol_to_dglgraph_dict, **featurization)
        elif prepare_dict_or_graph == "graph":
            self.smiles_transformer = partial(mol_to_dglgraph, **featurization)
        else:
            raise ValueError(
                f"`prepare_dict_or_graph` should be either 'dict' or 'graph', Provided: `{prepare_dict_or_graph}`"
            )

    ########################## Prepare Data ##########################################
    def prepare_data(self):
        """Called only from a single process in distributed settings. Steps:

        - If cache is set and exists, reload from cache and return. Otherwise,
        - For each single-task dataset:
            - Load its dataframe from a path (if provided)
            - Subsample the dataframe
            - Extract the smiles, labels from the dataframe
        - In the previous step we were also able to get the unique smiles, which we use to compute the features
        - For each single-task dataframe and associated data (smiles, labels, etc.):
            - Filter out the data corresponding to molecules which failed featurization.
        """

        # TODO(Gabriela): Implement the ability to load from cache.

        """Load all single-task dataframes"""
        # (Note this assumes that all dataframes either already exist or all have to be loaded from paths. Might want to make this more flexible)
<<<<<<< HEAD
        task_specific_df = {}
        if self.task_specific_df is None:  # Load the dataframes from the paths
            for task in self.task_specific_df_path:
                label_cols = check_arg_iterator(self.task_specific_label_cols[task], enforce_type=list)
=======
        task_df = {}
        if self.task_df is None:   # Load the dataframes from the paths
            for task in self.task_df_path:
                label_cols = check_arg_iterator(self.task_label_cols[task], enforce_type=list)
>>>>>>> 804ba3db
                usecols = (
                    check_arg_iterator(self.task_smiles_col[task], enforce_type=list)
                    + label_cols
<<<<<<< HEAD
                    + check_arg_iterator(self.task_specific_idx_col[task], enforce_type=list)
                    + check_arg_iterator(
                        self.task_specific_weights_col, enforce_type=list
                    )  # Can remove the weights: Dom said it's OK.
                )
                label_dtype = {col: np.float16 for col in label_cols}
                task_specific_df[task] = self._read_csv(
                    self.task_specific_df_path[task], usecols=usecols, dtype=label_dtype
                )
        else:  # There are dataframes already.
            task_specific_df = self.task_specific_df

        """Here we subsample the dataframes, and store the data necessary to create a SingleTaskDataset for each task (smiles, labels, extras)."""
        task_specific_dataset_args = {}  # The smiles, labels, extras needed to create a single-task dataset.
=======
                    + check_arg_iterator(self.task_idx_col[task], enforce_type=list)
                    + check_arg_iterator(self.task_weights_col, enforce_type=list)     # Can remove the weights: Dom said it's OK.
                )
                label_dtype = {col: np.float16 for col in label_cols}
                task_df[task] = self._read_csv(self.task_df_path[task], usecols=usecols, dtype=label_dtype)
        else:       # There are dataframes already.
            task_df = self.task_df 

        """Here we subsample the dataframes, and store the data necessary to create a SingleTaskDataset for each task (smiles, labels, extras)."""
        task_dataset_args = {}     # The smiles, labels, extras needed to create a single-task dataset.
>>>>>>> 804ba3db
        task_to_smiles_idx = {}
        for task, df in task_df.items():
            # Subsample all the dataframes
            df = self._sub_sample_df(df, self.task_sample_size[task])
            logger.info(f"Prepare {task} dataset with {len(df)} data points.")

            # Extract smiles and labels
            smiles, labels, sample_idx, extras = self._extract_smiles_labels(
                df,
                smiles_col=self.task_smiles_col[task],
                label_cols=self.task_label_cols[task],
                idx_col=self.task_idx_col[task],
                weights_col=self.task_weights_col[task],
                weights_type=self.task_weights_type[task],
            )
            # Store the relevant information for each task's dataset
            task_dataset_args[task]["smiles"] = smiles
            task_dataset_args[task]["labels"] = labels
            task_dataset_args[task]["sample_idx"] = sample_idx
            task_dataset_args[task]["extras"] = extras

            # Store the indices of the smiles per task
            task_to_smiles_idx[task] = {
                smile: (
                    [i]
                    if smile not in task_to_smiles_idx[task]
                    else task_to_smiles_idx[task][smile].append(i)
                )
                for i, smile in enumerate(smiles)
            }

        """Compute the features (graphs, fingerprints, etc.) for the unique smiles found."""
<<<<<<< HEAD
        task_specific_featurization_info = {}
        all_smiles, task_specific_featurization_info = concatenate_respective_lists_and_save_indices(
            task_specific_dataset_args, "smiles"
        )
=======
        task_featurization_info = {}
        all_smiles, task_featurization_info = concatenate_respective_lists_and_save_indices(task_dataset_args, "smiles")
>>>>>>> 804ba3db
        all_unique_ids = smiles_to_unique_mol_ids(all_smiles)
        unique_unique_ids, unique_id_first_indices, inv_all_unique_ids = np.unique(
            all_unique_ids, return_index=True, return_inverse=True
        )

        smiles_to_featurize = all_smiles[
            unique_id_first_indices
        ]  # Get a list of smiles corresponding to the unique_unique_ids
        features, idx_none = self._featurize_molecules(smiles_to_featurize)

        # Store the features for each task's dataset, and save idx_none for each task's smiles to be used for filtering
<<<<<<< HEAD
        for task in task_specific_dataset_args.keys():
            start_idx = task_specific_featurization_info[task]["start"]
            end_idx = task_specific_featurization_info[task]["end"]
            task_specific_dataset_args[task]["features"] = [
                features[i] for i in range(start_idx, end_idx + 1)
            ]

            # Updating idx_none per task
            task_specific_idx_none = [
                i for i, feat in enumerate(task_specific_dataset_args[task]["features"]) if feat is None
            ]
            task_specific_featurization_info[task]["idx_none"] = task_specific_idx_none
=======
        for task in task_dataset_args.keys():
            start_idx = task_featurization_info[task]["start"]
            end_idx = task_featurization_info[task]["end"]
            task_dataset_args[task]["features"] = [features[i] for i in range(start_idx, end_idx + 1)]

            # Updating idx_none per task
            task_idx_none = [i for i, feat in enumerate(task_dataset_args[task]["features"]) if feat is None]
            task_featurization_info[task]["idx_none"] = task_idx_none
>>>>>>> 804ba3db

        """Filter data based on molecules which failed featurization. Create single task datasets as well."""
        self.single_task_datasets = {}
        for task in task_dataset_args:
            idx_none = task_featurization_info[task]["idx_none"]
            df, smiles, labels, features, sample_idx, extras = self._filter_none_molecules(
                idx_none, df, smiles, labels, sample_idx, extras
            )
            # Update the data
            task_df[task] = df
            task_dataset_args[task]["smiles"] = smiles
            task_dataset_args[task]["labels"] = labels
            task_dataset_args[task]["features"] = features
            task_dataset_args[task]["sample_idx"] = sample_idx
            task_dataset_args[task]["extras"] = extras

            # We now have all the necessary components to make single-task datasets
            self.single_task_datasets[task] = SingleTaskDataset(
                features=task_dataset_args[task]["features"],
                labels=task_dataset_args[task]["labels"],
                smiles=task_dataset_args[task]["smiles"],
                **task_dataset_args[task]["extras"],
            )

        """We split the data up to create train, val and test datasets"""
        self.train_singletask_datasets = {}
        self.val_singletask_datasets = {}
        self.test_singletask_datasets = {}
        for task, df in task_df:
            train_indices, val_indices, test_indices = self._get_split_indices(
                len(df),
                split_val=self.task_split_val[task],
                split_test=self.task_split_test[task],
                split_seed=self.task_split_seed[task],
                splits_path=self.task_splits_path[task],
                sample_idx=task_dataset_args[task]["sample_idx"],
            )
            self.task_train_indices[task] = train_indices
            self.task_val_indices[task] = val_indices
            self.task_test_indices[task] = test_indices

            # train_singletask_datasets[task] = Subset()
            self.train_singletask_datasets[task] = Subset(self.single_task_datasets[task], train_indices)
            self.val_singletask_datasets[task] = Subset(self.single_task_datasets[task], val_indices)
            self.test_singletask_datasets[task] = Subset(self.single_task_datasets[task], test_indices)

        """Create 3 multitask datasets: one for train, one for val, one for test"""  # Moved to setup
        # self.train_ds = MultitaskDGLDataset(train_singletask_datasets)
        # self.val_ds = MultitaskDGLDataset(val_singletask_datasets)
        # self.test_ds = MultitaskDGLDataset(test_singletask_datasets)

        # TODO (Gabriela): Implement the ability to save to cache.

    ########################## Setup #################################################

    def setup(
        self, stage: str = None
    ):  # Can get rid of setup because a single dataset will have molecules exclusively in train, val or test
        """Prepare the torch dataset. Called on every GPUs. Setting state here is ok."""

        if stage == "fit" or stage is None:
            self.train_ds = MultitaskDGLDataset(self.train_singletask_datasets)  # type: ignore
            self.val_ds = MultitaskDGLDataset(self.val_singletask_datasets)  # type: ignore

        if stage == "test" or stage is None:
            self.test_ds = MultitaskDGLDataset(self.test_singletask_datasets)  # type: ignore

    # Cannot be used as is for the multitask version, because sample_idx does not apply.
    def _featurize_molecules(self, smiles: Iterable[str]) -> Tuple[List, List]:
        """
        Precompute the features (graphs, fingerprints, etc.) from the SMILES.
        Features are computed from `self.smiles_transformer`.
        A warning is issued to mention which molecules failed featurization.

        Note:
            (hadim): in case of very large dataset we could:
            - or cache the data and read from it during `next(iter(dataloader))`
            - or compute the features on-the-fly during `next(iter(dataloader))`
            For now we compute in advance and hold everything in memory.

        Parameters:
            smiles: A list of all the molecular SMILES to featurize
            sample_idx: The indexes corresponding to the sampled SMILES.
                If not provided, computed from `numpy.arange`.

        Returns:
            features: A list of all the featurized molecules
            idx_none: A list of the indexes that failed featurization
        """

        # Loop all the smiles and compute the features
        if self.featurization_n_jobs == 0:
            features = [self.smiles_transformer(s) for s in tqdm(smiles)]
        else:
            features = Parallel(n_jobs=self.featurization_n_jobs, backend=self.featurization_backend)(
                delayed(self.smiles_transformer)(s) for s in tqdm(smiles)
            )

        # Warn about None molecules
        idx_none = [ii for ii, feat in enumerate(features) if feat is None]
        if len(idx_none) > 0:
            mols_to_msg = [f"{smiles[idx]}" for idx in idx_none]
            msg = "\n".join(mols_to_msg)
            logger.warning(
                (f"{len(idx_none)} molecules will be removed since they failed featurization:\n" + msg)
            )

        return features, idx_none

    @staticmethod
    def _filter_none_molecules(
        idx_none: Iterable,
        *args: Union[pd.DataFrame, pd.Series, np.ndarray, torch.Tensor, list, tuple, Dict[Any, Iterable]],
    ) -> List[Union[pd.DataFrame, pd.Series, np.ndarray, torch.Tensor, list, tuple, Dict[Any, Iterable]]]:
        """
        Filter the molecules, labels, etc. for the molecules that failed featurization.

        Parameters:
            idx_none: A list of the indexes that failed featurization
            args: Any argument from which to filter the failed SMILES.
                Can be a `list`, `tuple`, `Tensor`, `np.array`, `Dict`, `pd.DataFrame`, `pd.Series`.
                Otherwise, it is not filtered.
                WARNING: If a `pd.DataFrame` or `pd.Series` is passed, it filters by the row indexes,
                NOT by the `DataFrame.index` or `Series.index`! Be careful!

        Returns:
            out: All the `args` with the indexes from `idx_none` removed.
        """
        if len(idx_none) == 0:
            return args
        idx_none = np.asarray(idx_none)

        out = []
        for arg in args:
            if isinstance(arg, pd.DataFrame):
                new = arg.drop(arg.index[idx_none], axis=0)
            elif isinstance(arg, pd.Series):
                new = arg.drop(arg.index[idx_none], axis=0)
            elif isinstance(arg, np.ndarray):
                new = np.delete(arg, idx_none, axis=0)
            elif isinstance(arg, torch.Tensor):
                not_none = torch.ones(arg.shape[0], dtype=bool)
                not_none[idx_none] = False
                new = arg[not_none]
            elif isinstance(arg, (list, tuple)):
                arg = list(arg)
                new = [elem for ii, elem in enumerate(arg) if ii not in idx_none]
            elif isinstance(arg, dict):
                new = {}
                for key, val in arg.items():
                    new[key] = DGLFromSmilesDataModule._filter_none_molecules(idx_none, val)  # Careful
            else:
                new = arg
            out.append(new)

        out = tuple(out) if len(out) > 1 else out[0]

        return out

    def _parse_label_cols(
        self,
        df: pd.DataFrame,
        df_path: str,
        str: Optional[Union[str, os.PathLike]],
        label_cols: Union[Type[None], str, List[str]],
        smiles_col: str,
    ) -> List[str]:
        r"""
        Parse the choice of label columns depending on the type of input.
        The input parameters `label_cols` and `smiles_col` are described in
        the `__init__` method.
        """
        if df is None:
            # Only load the useful columns, as some dataset can be very large
            # when loading all columns
            data_frame = self._read_csv(df_path, nrows=0)
        else:
            data_frame = df
        cols = list(data_frame.columns)

        # A star `*` at the beginning or end of the string specifies to look for all
        # columns that starts/end with a specific string
        if isinstance(label_cols, str):
            if label_cols[0] == "*":
                label_cols = [col for col in cols if str(col).endswith(label_cols[1:])]
            elif label_cols[-1] == "*":
                label_cols = [col for col in cols if str(col).startswith(label_cols[:-1])]
            else:
                label_cols = [label_cols]

        elif label_cols is None:
            label_cols = [col for col in cols if col != smiles_col]

        return check_arg_iterator(label_cols, enforce_type=list)

    @property
    def is_prepared(self):
        if not hasattr(self, "dataset"):
            return False
        return getattr(self, "dataset") is not None

    @property
    def is_setup(self):
        if not (hasattr(self, "train_ds") or hasattr(self, "test_ds")):
            return False
        return (getattr(self, "train_ds") is not None) or (getattr(self, "test_ds") is not None)

    @property
    def num_node_feats(self):
        """Return the number of node features in the first graph"""

        graph = self.get_first_graph()
        num_feats = 0
        if "feat" in graph.ndata.keys():
            num_feats += graph.ndata["feat"].shape[1]
        return num_feats

    @property
    def num_node_feats_with_positional_encoding(self):
        """Return the number of node features in the first graph
        including positional encoding features."""

        graph = self.get_first_graph()
        num_feats = 0
        if "feat" in graph.ndata.keys():
            num_feats += graph.ndata["feat"].shape[1]
        if "pos_enc_feats_sign_flip" in graph.ndata.keys():
            num_feats += graph.ndata["pos_enc_feats_sign_flip"].shape[1]
        if "pos_enc_feats_no_flip" in graph.ndata.keys():
            num_feats += graph.ndata["pos_enc_feats_no_flip"].shape[1]
        return num_feats

    @property
    def num_edge_feats(self):
        """Return the number of edge features in the first graph"""

        graph = self.get_first_graph()
        if "edge_feat" in graph.edata.keys():
            return graph.edata["edge_feat"].shape[1]  # type: ignore
        else:
            return 0

    def get_first_graph(self):  # Fix this
        """
        Low memory footprint method to get the first datapoint DGL graph.
        The first 10 rows of the data are read in case the first one has a featurization
        error. If all 10 first element, then `None` is returned, otherwise the first
        graph to not fail is returned.
        """
        if self.df is None:
            df = self._read_csv(self.df_path, nrows=10)
        else:
            df = self.df.iloc[0:10, :]

        smiles, _, _, _ = self._extract_smiles_labels(df, self.smiles_col, self.label_cols)

        graph = None
        for s in smiles:
            graph = self.smiles_transformer(s)
            if graph is not None:
                break

        if isinstance(graph, dict):
            graph = dgl_dict_to_graph(**graph, mask_nan=0.0)

        return graph

    ########################## Private methods ######################################
    def _save_to_cache(self):
        raise NotImplementedError()

    def _load_from_cache(self):
        raise NotImplementedError()

    def _extract_smiles_labels(
        self,
        df: pd.DataFrame,
        smiles_col: str = None,
        label_cols: List[str] = [],
        idx_col: str = None,
        weights_col: str = None,
        weights_type: str = None,
    ) -> Tuple[
        np.ndarray, np.ndarray, Union[Type[None], np.ndarray], Dict[str, Union[Type[None], np.ndarray]]
    ]:
        """For a given dataframe extract the SMILES and labels columns. Smiles is returned as a list
        of string while labels are returned as a 2D numpy array.
        """

        if smiles_col is None:  # Should we specify which dataset has caused the potential issue?
            smiles_col_all = [col for col in df.columns if "smile" in str(col).lower()]
            if len(smiles_col_all) == 0:
                raise ValueError(f"No SMILES column found in dataframe. Columns are {df.columns}")
            elif len(smiles_col_all) > 1:
                raise ValueError(
                    f"Multiple SMILES column found in dataframe. SMILES Columns are {smiles_col_all}"
                )

            smiles_col = smiles_col_all[0]

        if label_cols is None:
            label_cols = df.columns.drop(smiles_col)

        label_cols = check_arg_iterator(label_cols, enforce_type=list)

        smiles = df[smiles_col].values
        if len(label_cols) > 0:
            labels = [pd.to_numeric(df[col], errors="coerce") for col in label_cols]
            labels = np.stack(labels, axis=1)
        else:
            labels = np.zeros([len(smiles), 0])

        indices = None  # What are indices for?
        if idx_col is not None:
            indices = df[idx_col].values

        sample_idx = df.index.values

        # Extract the weights
        weights = None
        if weights_col is not None:
            weights = df[weights_col].values
        elif weights_type is not None:
            if not np.all((labels == 0) | (labels == 1)):
                raise ValueError("Labels must be binary for `weights_type`")

            if weights_type == "sample_label_balanced":
                ratio_pos_neg = np.sum(labels, axis=0, keepdims=1) / labels.shape[0]
                weights = np.zeros(labels.shape)
                weights[labels == 0] = ratio_pos_neg
                weights[labels == 1] = ratio_pos_neg**-1

            elif weights_type == "sample_balanced":
                ratio_pos_neg = np.sum(labels, axis=0, keepdims=1) / labels.shape[0]
                weights = np.zeros(labels.shape)
                weights[labels == 0] = ratio_pos_neg
                weights[labels == 1] = ratio_pos_neg**-1
                weights = np.prod(weights, axis=1)

            else:
                raise ValueError(f"Undefined `weights_type` {weights_type}")

            weights /= np.max(weights)  # Put the max weight to 1

        extras = {"indices": indices, "weights": weights}
        return smiles, labels, sample_idx, extras

    def _get_split_indices(
        self,
        dataset_size: int,
        split_val: float,
        split_test: float,
        sample_idx: Optional[Iterable[int]] = None,
        split_seed: int = None,
        splits_path: Union[str, os.PathLike] = None,
    ):
        """Compute indices of random splits."""

        if sample_idx is None:
            sample_idx = np.arange(dataset_size)

        if splits_path is None:
            # Random splitting
            train_indices, val_test_indices = train_test_split(
                sample_idx,
                test_size=split_val + split_test,
                random_state=split_seed,
            )

            sub_split_test = split_test / (split_test + split_val)
            if split_test > 0:
                val_indices, test_indices = train_test_split(
                    val_test_indices,
                    test_size=sub_split_test,
                    random_state=split_seed,
                )
            else:
                val_indices = val_test_indices
                test_indices = np.array([])

        else:
            # Split from an indices file
            with fsspec.open(str(splits_path)) as f:
                splits = self._read_csv(splits_path)

            train_indices = splits["train"].dropna().astype("int").tolist()
            val_indices = splits["val"].dropna().astype("int").tolist()
            test_indices = splits["test"].dropna().astype("int").tolist()

        # Filter train, val and test indices
        _, train_idx, _ = np.intersect1d(sample_idx, train_indices, return_indices=True)
        train_indices = train_idx.tolist()
        _, valid_idx, _ = np.intersect1d(sample_idx, val_indices, return_indices=True)
        val_indices = valid_idx.tolist()
        _, test_idx, _ = np.intersect1d(sample_idx, test_indices, return_indices=True)
        test_indices = test_idx.tolist()

        return train_indices, val_indices, test_indices

    def _sub_sample_df(self, df, sample_size):
        # Sub-sample the dataframe
        if isinstance(sample_size, int):
            n = min(self.sample_size, df.shape[0])
            df = df.sample(n=n)
        elif isinstance(sample_size, float):
            df = df.sample(f=sample_size)
        elif sample_size is None:
            pass
        else:
            raise ValueError(
                f"Wrong value for `self.sample_size`: {self.sample_size}"
            )  # Maybe specify which task it was for?

        return df

    ########################## len  ###################################################
    def __len__(self) -> int:
        r"""
        Returns the number of elements of the current DataModule
        """
        return len(self.train_ds) + len(self.val_ds) + len(self.test_ds)

    ########################### to dict ###############################################
    # Modify these
    def to_dict(self):
        obj_repr = {}
        obj_repr["name"] = self.__class__.__name__
        obj_repr["len"] = len(self)
        obj_repr["train_size"] = len(self.train_indices) if self.train_indices is not None else None
        obj_repr["val_size"] = len(self.val_indices) if self.val_indices is not None else None
        obj_repr["test_size"] = len(self.test_indices) if self.test_indices is not None else None
        obj_repr["batch_size_train_val"] = self.batch_size_train_val
        obj_repr["batch_size_test"] = self.batch_size_test
        obj_repr["num_node_feats"] = self.num_node_feats
        obj_repr["num_node_feats_with_positional_encoding"] = self.num_node_feats_with_positional_encoding
        obj_repr["num_edge_feats"] = self.num_edge_feats
        obj_repr["num_labels"] = len(self.label_cols)
        obj_repr["collate_fn"] = self.collate_fn.__name__
        obj_repr["featurization"] = self.featurization
        return obj_repr

    def __repr__(self):
        """Controls how the class is printed"""
        return omegaconf.OmegaConf.to_yaml(self.to_dict())


class MTLDGLFromSmilesDataModule(DGLBaseDataModule):
    pass
    """
    NOTE(hadim): let's make only one class for the moment and refactor with a parent class
    once we have more concrete datamodules to implement. The class should be general enough
    to be easily refactored.

    NOTE(hadim): splitting is not very full-featured yet; only random splitting on-the-fly
    is allowed using a seed. Next is to add the availability to provide split indices data as input.

    NOTE(hadim): implement using weights. It should probably be a column in the dataframe.
    """

    def __init__(
        self,
        task_specific_df: Dict[str, pd.DataFrame] = None,  # task dict
        task_specific_df_path: Optional[Dict[str, Union[str, os.PathLike]]] = None,  # task dict
        task_specific_smiles_col: Dict[str, str] = None,  # task dict
        task_specific_label_col: Dict[str, List[str]] = None,  # task dict
        task_specific_weights_col: Dict[str, str] = None,  # task dict
        task_specific_weights_type: Dict[str, str] = None,  # task dict
        task_specific_idx_col: Dict[str, str] = None,  # task dict
        task_specific_sample_size: Dict[str, Union[int, float, None]] = None,  # task dict
        task_specific_split_val: Dict[str, float] = None,  # task dict
        task_specific_split_test: Dict[str, float] = None,  # task dict
        task_specific_split_seed: Dict[str, int] = None,  # task dict
        task_specific_splits_path: Optional[Dict[str, Union[str, os.PathLike]]] = None,  # task dict
        cache_data_path: Optional[Union[str, os.PathLike]] = None,
        featurization: Optional[Union[Dict[str, Any], omegaconf.DictConfig]] = None,
        batch_size_train_val: int = 16,
        batch_size_test: int = 16,
        num_workers: int = 0,
        pin_memory: bool = True,
        persistent_workers: bool = False,
        featurization_n_jobs: int = -1,
        featurization_progress: bool = False,
        featurization_backend: str = "loky",
        collate_fn: Optional[Callable] = None,  # need new one
        prepare_dict_or_graph: str = "dict",
        dataset_class: type = MultitaskDGLDataset,
    ):
        """

        Parameters:
            df: a dataframe.
            df_path: a path to a dataframe to load (CSV file). `df` takes precedence over
                `df_path`.
            cache_data_path: path where to save or reload the cached data. The path can be
                remote (S3, GS, etc).
            featurization: args to apply to the SMILES to DGL featurizer.
            smiles_col: Name of the SMILES column. If set to `None`, it will look for
                a column with the word "smile" (case insensitive) in it.
                If no such column is found, an error will be raised.
            label_cols: Name of the columns to use as labels, with different options.

                - `list`: A list of all column names to use
                - `None`: All the columns are used except the SMILES one.
                - `str`: The name of the single column to use
                - `*str`: A string starting by a `*` means all columns whose name
                  ends with the specified `str`
                - `str*`: A string ending by a `*` means all columns whose name
                  starts with the specified `str`

            weights_col: Name of the column to use as sample weights. If `None`, no
                weights are used. This parameter cannot be used together with `weights_type`.
            weights_type: The type of weights to use. This parameter cannot be used together with `weights_col`.
                **It only supports multi-label binary classification.**

                Supported types:

                - `None`: No weights are used.
                - `"sample_balanced"`: A weight is assigned to each sample inversely
                    proportional to the number of positive value. If there are multiple
                    labels, the product of the weights is used.
                - `"sample_label_balanced"`: Similar to the `"sample_balanced"` weights,
                    but the weights are applied to each element individually, without
                    computing the product of the weights for a given sample.

            idx_col: Name of the columns to use as indices. Unused if set to None.
            split_val: Ratio for the validation split.
            split_test: Ratio for the test split.
            split_seed: Seed to use for the random split. More complex splitting strategy
                should be implemented.
            splits_path: A path a CSV file containing indices for the splits. The file must contains
                3 columns "train", "val" and "test". It takes precedence over `split_val` and `split_test`.
            batch_size_train_val: batch size for training and val dataset.
            batch_size_test: batch size for test dataset.
            num_workers: Number of workers for the dataloader. Use -1 to use all available
                cores.
            pin_memory: Whether to pin on paginated CPU memory for the dataloader.
            featurization_n_jobs: Number of cores to use for the featurization.
            featurization_progress: whether to show a progress bar during featurization.
            featurization_backend: The backend to use for the molecular featurization.

                - "multiprocessing": Found to cause less memory issues.
                - "loky": joblib's Default. Found to cause memory leaks.
                - "threading": Found to be slow.

            collate_fn: A custom torch collate function. Default is to `goli.data.goli_collate_fn`
            sample_size:

                - `int`: The maximum number of elements to take from the dataset.
                - `float`: Value between 0 and 1 representing the fraction of the dataset to consider
                - `None`: all elements are considered.
            prepare_dict_or_graph: Whether to preprocess all molecules as DGL graphs or dict.
                Possible options:

                - "graph": Process molecules as dgl.DGLGraph. It's slower during pre-processing
                  and requires more RAM, but faster during training.
                - "dict": Process molecules as a Dict. It's faster and requires less RAM during
                  pre-processing, but slower during training since DGLGraphs will be created
                  during data-loading.
            dataset_class: The class used to create the dataset from which to sample.
        """
        # We create a DGLBaseDataModule type here.
        super().__init__(
            batch_size_train_val=batch_size_train_val,
            batch_size_test=batch_size_test,
            num_workers=num_workers,
            pin_memory=pin_memory,
            persistent_workers=persistent_workers,
            collate_fn=collate_fn,
        )

        # Just store all the input arguments for creating the basic object.
        # All these arguments are relevant for creating the single-task dataset.
        self.df = task_specific_df
        self.df_path = task_specific_df_path
        self.smiles_col = task_specific_smiles_col
        self.label_cols = {
            task: self._parse_label_cols(task_specific_label_col[task], task_specific_smiles_col[task])
            for task in self.df.keys()
        }
        self.idx_col = task_specific_idx_col
        self.sample_size = task_specific_sample_size

        self.weights_col = task_specific_weights_col
        self.weights_type = task_specific_weights_type
        if self.weights_col is not None:
            assert self.weights_type is None

        # Keep the splits in mind for MTL!
        self.split_val = task_specific_split_val
        self.split_test = task_specific_split_test
        self.split_seed = task_specific_split_seed
        self.splits_path = task_specific_splits_path

        # Here we take care of caching and featurization arguments
        self.cache_data_path = str(cache_data_path) if cache_data_path is not None else None
        self.featurization = featurization if featurization is not None else {}

        self.featurization_n_jobs = featurization_n_jobs
        self.featurization_progress = featurization_progress
        self.featurization_backend = featurization_backend

        self.dataset = None
        self.train_ds = None
        self.val_ds = None
        self.test_ds = None
        self._predict_ds = None
        self.train_indices = None
        self.val_indices = None
        self.test_indices = None
        self.dataset_class = dataset_class

        if prepare_dict_or_graph == "dict":
            self.smiles_transformer = partial(mol_to_dglgraph_dict, **featurization)
        elif prepare_dict_or_graph == "graph":
            self.smiles_transformer = partial(mol_to_dglgraph, **featurization)
        else:
            raise ValueError(
                f"`prepare_dict_or_graph` should be either 'dict' or 'graph', Provided: `{prepare_dict_or_graph}`"
            )

    def prepare_single_task_data(
        self,
        df: pd.DataFrame = None,
        df_path: Optional[Union[str, os.PathLike]] = None,
        smiles_col: str = None,
        label_cols: List[str] = None,
        weights_col: str = None,
        weights_type: str = None,
        idx_col: str = None,
    ):
        """ "
        This functions uses the logic for a single task from the original data module.
        The input parameters relate to everything necessary for creating a single task dataset.
        This function generates a SingleTaskDGLDataset for the given dataset.
        Notably, we skip computing features here. Caching also occurs for the multi-task dataset.

        - Load the dataframe
        - Extract smiles and labels from the dataframe.
        - Compute or set split indices.

        Called only from a single process in distributed settings. Steps:

        - If cache is set and exists, reload from cache.
        - Load the dataframe if it's a path.
        - Extract smiles and labels from the dataframe.
        - Compute the features.
        - Compute or set split indices.
        - Make the list of dict dataset.
        """

        # Load the dataframe
        if df is None:
            # Only load the useful columns, as some datasets can be very large
            # when loading all columns
            label_columns = check_arg_iterator(label_cols, enforce_type=list)
            usecols = (
                check_arg_iterator(smiles_col, enforce_type=list)
                + label_columns
                + check_arg_iterator(idx_col, enforce_type=list)  # No need to add the weights
            )
            label_dtype = {col: np.float16 for col in label_columns}

            data_frame = self._read_csv(df_path, usecols=usecols, dtype=label_dtype)
        else:
            data_frame = df

        data_frame = self._sub_sample_df(data_frame)

        logger.info(f"Prepare single-task dataset with {len(data_frame)} data points.")

        # Extract smiles and labels
        smiles, labels, sample_idx, extras = self._extract_smiles_labels(
            df,
            smiles_col=smiles_col,
            label_cols=label_cols,
            idx_col=idx_col,
            weights_col=weights_col,
            weights_type=weights_type,
        )

        return data_frame, smiles, labels, sample_idx, extras

    def prepare_data(self):
        """Called only from a single process in distributed settings. Steps:

        - If cache is set and exists, reload from cache.
        - Generate single task datasets.
        - Compute the features.
        - Combine single task datasets into multi-task dataset.
        """

        # Load from cache. Need to make some changes here.

        # Load the single-task dataframes
        single_task_data_dict = {}
        single_task_smiles_labels_extras = {}
        for task in self.df.keys():
            smiles_labels_extras = {}
            (
                single_task_data_dict[task],
                smiles_labels_extras["smiles"],
                smiles_labels_extras["labels"],
                smiles_labels_extras["sample_idx"],
                smiles_labels_extras["extras"],
            ) = self.prepare_single_task_data(
                df=self.df[task],
                df_path=self.df_path[task],
                smiles_col=self.smiles_col[task],
                labels_cols=self.label_cols[task],
                weights_col=self.weights_col[task],
                weights_type=self.weights_type[task],
                idx_col=self.idx_col[task],
            )
            single_task_smiles_labels_extras[task] = smiles_labels_extras

        # Get the unique smiles in order to featurize
        unique_smiles, unique_smiles_to_idx_in_datasets = self._get_unique_molecules_and_indices_in_datasets(
            single_task_data_dict
        )

        # Featurize the molecules
        features, idx_none = self._featurize_molecules(unique_smiles)

        # Filter the molecules, labels, etc. for the molecules that failed featurization
        for task in single_task_data_dict:
            (
                single_task_data_dict[task],
                single_task_smiles_labels_extras[task]["features"],
                single_task_smiles_labels_extras[task]["smiles"],
                single_task_smiles_labels_extras[task]["labels"],
                single_task_smiles_labels_extras[task]["sample_idx"],
                single_task_smiles_labels_extras[task]["extras"],
            ) = self._filter_none_molecules(
                idx_none,
                single_task_data_dict[task],
                features,
                single_task_smiles_labels_extras[task]["smiles"],
                single_task_smiles_labels_extras[task]["labels"],
                single_task_smiles_labels_extras[task]["sample_idx"],
                single_task_smiles_labels_extras[task]["extras"],
            )

        # Get splits indices
        self.train_indices = {}
        self.val_indices = {}
        self.test_indices = {}
        for task in single_task_data_dict:
            (
                self.train_indices[task],
                self.val_indices[task],
                self.test_indices[task],
            ) = self._get_split_indices(
                len(single_task_data_dict[task]),
                split_val=self.split_val[task],
                split_test=self.split_test[task],
                split_seed=self.split_seed[task],
                splits_path=self.splits_path[task],
                sample_idx=single_task_smiles_labels_extras["sample_idx"],
            )

        # Split the dict of task-specific datasets into three: one for training, one for val, one for test
        train_single_task_dataset_dict = {}
        val_single_task_dataset_dict = {}
        test_single_task_dataset_dict = {}
        for task in single_task_data_dict:
            train_single_task_dataset_dict[task] = Subset(
                single_task_data_dict[task], self.train_indices[task]
            )
            val_single_task_dataset_dict[task] = Subset(single_task_data_dict[task], self.val_indices[task])
            test_single_task_dataset_dict[task] = Subset(single_task_data_dict[task], self.test_indices[task])

        # Create 3 multitask datasets: one for train, one for val, one for test
        self.train_ds = MultitaskDGLDataset(train_single_task_dataset_dict)
        self.val_ds = MultitaskDGLDataset(val_single_task_dataset_dict)
        self.test_ds = MultitaskDGLDataset(test_single_task_dataset_dict)

    def _get_unique_molecules_and_indices_in_datasets(datasets: Dict[str, pd.DataFrame]):
        """This function returns all the unique molecules (represented by SMILES) among all datasets"""

        smiles_to_idx_in_datasets = {}
        for task, dataset in datasets.items():
            smiles_to_idx_in_datasets[task] = {smiles: i for i, smiles in enumerate(dataset["smiles"])}

        # Get the list of unique SMILES strings across all datasets
        smiles_list = []
        for dataset_indices in smiles_to_idx_in_datasets.values():
            smiles_list.extend(dataset_indices.keys())
        unique_smiles = list(set(smiles_list))

        # Now we must return the exact data for each molecule (SMILES).
        unique_smiles_to_idx_in_datasets = {}
        for smiles in unique_smiles:
            task_specific_indices = {}
            for task, dataset_indices in smiles_to_idx_in_datasets.items():
                task_specific_indices[task] = dataset_indices[smiles]
            unique_smiles_to_idx_in_datasets[smiles] = task_specific_indices  # task: index

        return unique_smiles, unique_smiles_to_idx_in_datasets

    def setup(
        self, stage: str = None
    ):  # Can get rid of setup because a single dataset will have molecules exclusively in train, val or test
        """Prepare the torch dataset. Called on every GPUs. Setting state here is ok."""

        if stage == "fit" or stage is None:
            self.train_ds = Subset(self.dataset, self.train_indices)  # type: ignore
            self.val_ds = Subset(self.dataset, self.val_indices)  # type: ignore

        if stage == "test" or stage is None:
            self.test_ds = Subset(self.dataset, self.test_indices)  # type: ignore

    def _featurize_molecules(
        self, smiles: Iterable[str], sample_idx: Iterable[int] = None
    ) -> Tuple[List, List]:
        """
        Precompute the features (graphs, fingerprints, etc.) from the SMILES.
        Features are computed from `self.smiles_transformer`.
        A warning is issued to mention which molecules failed featurization.

        Note:
            (hadim): in case of very large dataset we could:
            - or cache the data and read from it during `next(iter(dataloader))`
            - or compute the features on-the-fly during `next(iter(dataloader))`
            For now we compute in advance and hold everything in memory.

        Parameters:
            smiles: A list of all the molecular SMILES to featurize
            sample_idx: The indexes corresponding to the sampled SMILES.
                If not provided, computed from `numpy.arange`.

        Returns:
            features: A list of all the featurized molecules
            idx_none: A list of the indexes that failed featurization
        """

        # Loop all the smiles and compute the features
        if self.featurization_n_jobs == 0:
            features = [self.smiles_transformer(s) for s in tqdm(smiles)]
        else:
            features = Parallel(n_jobs=self.featurization_n_jobs, backend=self.featurization_backend)(
                delayed(self.smiles_transformer)(s) for s in tqdm(smiles)
            )

        # Warn about None molecules
        if sample_idx is None:
            sample_idx = np.arange(len(smiles))
        idx_none = [ii for ii, feat in enumerate(features) if feat is None]
        if len(idx_none) > 0:
            mols_to_msg = [f"{sample_idx[idx]}: {smiles[idx]}" for idx in idx_none]
            msg = "\n".join(mols_to_msg)
            logger.warning(
                (f"{len(idx_none)} molecules will be removed since they failed featurization:\n" + msg)
            )

        return features, idx_none

    @staticmethod
    def _filter_none_molecules(
        idx_none: Iterable,
        *args: Union[pd.DataFrame, pd.Series, np.ndarray, torch.Tensor, list, tuple, Dict[Any, Iterable]],
    ) -> List[Union[pd.DataFrame, pd.Series, np.ndarray, torch.Tensor, list, tuple, Dict[Any, Iterable]]]:
        """
        Filter the molecules, labels, etc. for the molecules that failed featurization.

        Parameters:
            idx_none: A list of the indexes that failed featurization
            args: Any argument from which to filter the failed SMILES.
                Can be a `list`, `tuple`, `Tensor`, `np.array`, `Dict`, `pd.DataFrame`, `pd.Series`.
                Otherwise, it is not filtered.
                WARNING: If a `pd.DataFrame` or `pd.Series` is passed, it filters by the row indexes,
                NOT by the `DataFrame.index` or `Series.index`! Be careful!

        Returns:
            out: All the `args` with the indexes from `idx_none` removed.
        """
        if len(idx_none) == 0:
            return args
        idx_none = np.asarray(idx_none)

        out = []
        for arg in args:
            if isinstance(arg, pd.DataFrame):
                new = arg.drop(arg.index[idx_none], axis=0)
            elif isinstance(arg, pd.Series):
                new = arg.drop(arg.index[idx_none], axis=0)
            elif isinstance(arg, np.ndarray):
                new = np.delete(arg, idx_none, axis=0)
            elif isinstance(arg, torch.Tensor):
                not_none = torch.ones(arg.shape[0], dtype=bool)
                not_none[idx_none] = False
                new = arg[not_none]
            elif isinstance(arg, (list, tuple)):
                arg = list(arg)
                new = [elem for ii, elem in enumerate(arg) if ii not in idx_none]
            elif isinstance(arg, dict):
                new = {}
                for key, val in arg.items():
                    new[key] = DGLFromSmilesDataModule._filter_none_molecules(idx_none, val)
            else:
                new = arg
            out.append(new)

        out = tuple(out) if len(out) > 1 else out[0]

        return out

    def _parse_label_cols(
        self,
        df: pd.DataFrame,
        df_path: str,
        str: Optional[Union[str, os.PathLike]],
        label_cols: Union[Type[None], str, List[str]],
        smiles_col: str,
    ) -> List[str]:
        r"""
        Parse the choice of label columns depending on the type of input.
        The input parameters `label_cols` and `smiles_col` are described in
        the `__init__` method.
        """
        if df is None:
            # Only load the useful columns, as some dataset can be very large
            # when loading all columns
            data_frame = self._read_csv(df_path, nrows=0)
        else:
            data_frame = df
        cols = list(data_frame.columns)

        # A star `*` at the beginning or end of the string specifies to look for all
        # columns that starts/end with a specific string
        if isinstance(label_cols, str):
            if label_cols[0] == "*":
                label_cols = [col for col in cols if str(col).endswith(label_cols[1:])]
            elif label_cols[-1] == "*":
                label_cols = [col for col in cols if str(col).startswith(label_cols[:-1])]
            else:
                label_cols = [label_cols]

        elif label_cols is None:
            label_cols = [col for col in cols if col != smiles_col]

        return check_arg_iterator(label_cols, enforce_type=list)

    @property
    def is_prepared(self):
        if not hasattr(self, "dataset"):
            return False
        return getattr(self, "dataset") is not None

    @property
    def is_setup(self):
        if not (hasattr(self, "train_ds") or hasattr(self, "test_ds")):
            return False
        return (getattr(self, "train_ds") is not None) or (getattr(self, "test_ds") is not None)

    @property
    def num_node_feats(self):
        """Return the number of node features in the first graph"""

        graph = self.get_first_graph()
        num_feats = 0
        if "feat" in graph.ndata.keys():
            num_feats += graph.ndata["feat"].shape[1]
        return num_feats

    @property
    def num_node_feats_with_positional_encoding(self):
        """Return the number of node features in the first graph
        including positional encoding features."""

        graph = self.get_first_graph()
        num_feats = 0
        if "feat" in graph.ndata.keys():
            num_feats += graph.ndata["feat"].shape[1]
        if "pos_enc_feats_sign_flip" in graph.ndata.keys():
            num_feats += graph.ndata["pos_enc_feats_sign_flip"].shape[1]
        if "pos_enc_feats_no_flip" in graph.ndata.keys():
            num_feats += graph.ndata["pos_enc_feats_no_flip"].shape[1]
        return num_feats

    @property
    def num_edge_feats(self):
        """Return the number of edge features in the first graph"""

        graph = self.get_first_graph()
        if "edge_feat" in graph.edata.keys():
            return graph.edata["edge_feat"].shape[1]  # type: ignore
        else:
            return 0

    def get_first_graph(self):
        """
        Low memory footprint method to get the first datapoint DGL graph.
        The first 10 rows of the data are read in case the first one has a featurization
        error. If all 10 first element, then `None` is returned, otherwise the first
        graph to not fail is returned.
        """
        if self.df is None:
            df = self._read_csv(self.df_path, nrows=10)
        else:
            df = self.df.iloc[0:10, :]

        smiles, _, _, _ = self._extract_smiles_labels(df, self.smiles_col, self.label_cols)

        graph = None
        for s in smiles:
            graph = self.smiles_transformer(s)
            if graph is not None:
                break

        if isinstance(graph, dict):
            graph = dgl_dict_to_graph(**graph, mask_nan=0.0)

        return graph

    # Private methods

    def _save_to_cache(self):
        """Save the built dataset, indices and featurization arguments into a cache file."""

        # Cache on disk
        if self.cache_data_path is not None:
            logger.info(f"Write prepared datamodule to {self.cache_data_path}")
            cache = {}
            cache["dataset"] = self.dataset
            cache["train_indices"] = self.train_indices
            cache["val_indices"] = self.val_indices
            cache["test_indices"] = self.test_indices

            # Save featurization args used
            cache["featurization_args"] = mol_to_dglgraph_signature(dict(self.featurization or {}))

            with fsspec.open(self.cache_data_path, "wb", compression="infer") as f:
                torch.save(cache, f)

    def _load_from_cache(self):
        """Attempt to reload the data from cache. Return True if data has been
        reloaded from the cache.
        """

        if self.cache_data_path is None:
            # Cache path is not provided.
            return False

        if not fs.exists(self.cache_data_path):
            # Cache patch does not exist.
            return False

        # Reload from cache if it exists and is valid
        logger.info(f"Try reloading the data module from {self.cache_data_path}.")

        # Load cache and save it locally in a temp folder.
        # This allows loading the cache much faster if it is zipped or in the cloud
        filesystem, _ = fsspec.core.url_to_fs(self.cache_data_path, mode="rb")
        protocol = check_arg_iterator(filesystem.protocol, enforce_type=list)
        filesystem = fsspec.filesystem(
            "filecache",
            target_protocol=protocol[0],
            target_options={"anon": True},
            cache_storage=tempfile.TemporaryDirectory().name,
            compression="infer",
        )
        with filesystem.open(self.cache_data_path, "rb", compression="infer") as f:
            cache = torch.load(f)

        # Are the required keys present?
        excepted_cache_keys = {
            "dataset",
            "test_indices",
            "train_indices",
            "val_indices",
        }
        if not set(cache.keys()) != excepted_cache_keys:
            logger.info(
                f"Cache looks invalid with keys: {cache.keys()}. Excepted keys are {excepted_cache_keys}"
            )
            logger.info("Fallback to regular data preparation steps.")
            return False

        # Is the featurization signature the same?
        current_signature = mol_to_dglgraph_signature(dict(self.featurization or {}))
        cache_signature = mol_to_dglgraph_signature(cache["featurization_args"])

        if current_signature != cache_signature:
            logger.info(f"Cache featurizer arguments are different than the provided ones.")
            logger.info(f"Cache featurizer arguments: {cache_signature}")
            logger.info(f"Provided featurizer arguments: {current_signature}.")
            logger.info("Fallback to regular data preparation steps.")
            return False

        # At this point the cache can be loaded

        self.dataset = cache["dataset"]
        self.train_indices = cache["train_indices"]
        self.val_indices = cache["val_indices"]
        self.test_indices = cache["test_indices"]

        logger.info(f"Datamodule correctly reloaded from cache.")

        return True

    def _extract_smiles_labels(
        self,
        df: pd.DataFrame,
        smiles_col: str = None,
        label_cols: List[str] = [],
        idx_col: str = None,
        weights_col: str = None,
        weights_type: str = None,
    ) -> Tuple[
        np.ndarray, np.ndarray, Union[Type[None], np.ndarray], Dict[str, Union[Type[None], np.ndarray]]
    ]:
        """For a given dataframe extract the SMILES and labels columns. Smiles is returned as a list
        of string while labels are returned as a 2D numpy array.
        """

        if smiles_col is None:
            smiles_col_all = [col for col in df.columns if "smile" in str(col).lower()]
            if len(smiles_col_all) == 0:
                raise ValueError(f"No SMILES column found in dataframe. Columns are {df.columns}")
            elif len(smiles_col_all) > 1:
                raise ValueError(
                    f"Multiple SMILES column found in dataframe. SMILES Columns are {smiles_col_all}"
                )

            smiles_col = smiles_col_all[0]

        if label_cols is None:
            label_cols = df.columns.drop(smiles_col)

        label_cols = check_arg_iterator(label_cols, enforce_type=list)

        smiles = df[smiles_col].values
        if len(label_cols) > 0:
            labels = [pd.to_numeric(df[col], errors="coerce") for col in label_cols]
            labels = np.stack(labels, axis=1)
        else:
            labels = np.zeros([len(smiles), 0])

        indices = None
        if idx_col is not None:
            indices = df[idx_col].values

        sample_idx = df.index.values

        # Extract the weights
        weights = None
        if weights_col is not None:
            weights = df[weights_col].values
        elif weights_type is not None:
            if not np.all((labels == 0) | (labels == 1)):
                raise ValueError("Labels must be binary for `weights_type`")

            if weights_type == "sample_label_balanced":
                ratio_pos_neg = np.sum(labels, axis=0, keepdims=1) / labels.shape[0]
                weights = np.zeros(labels.shape)
                weights[labels == 0] = ratio_pos_neg
                weights[labels == 1] = ratio_pos_neg**-1

            elif weights_type == "sample_balanced":
                ratio_pos_neg = np.sum(labels, axis=0, keepdims=1) / labels.shape[0]
                weights = np.zeros(labels.shape)
                weights[labels == 0] = ratio_pos_neg
                weights[labels == 1] = ratio_pos_neg**-1
                weights = np.prod(weights, axis=1)

            else:
                raise ValueError(f"Undefined `weights_type` {weights_type}")

            weights /= np.max(weights)  # Put the max weight to 1

        extras = {"indices": indices, "weights": weights}
        return smiles, labels, sample_idx, extras

    def _get_split_indices(
        self,
        dataset_size: int,
        split_val: float,
        split_test: float,
        sample_idx: Optional[Iterable[int]] = None,
        split_seed: int = None,
        splits_path: Union[str, os.PathLike] = None,
    ):
        """Compute indices of random splits."""

        if sample_idx is None:
            sample_idx = np.arange(dataset_size)

        if splits_path is None:
            # Random splitting
            train_indices, val_test_indices = train_test_split(
                sample_idx,
                test_size=split_val + split_test,
                random_state=split_seed,
            )

            sub_split_test = split_test / (split_test + split_val)
            if split_test > 0:
                val_indices, test_indices = train_test_split(
                    val_test_indices,
                    test_size=sub_split_test,
                    random_state=split_seed,
                )
            else:
                val_indices = val_test_indices
                test_indices = np.array([])

        else:
            # Split from an indices file
            with fsspec.open(str(splits_path)) as f:
                splits = self._read_csv(splits_path)

            train_indices = splits["train"].dropna().astype("int").tolist()
            val_indices = splits["val"].dropna().astype("int").tolist()
            test_indices = splits["test"].dropna().astype("int").tolist()

        # Filter train, val and test indices
        _, train_idx, _ = np.intersect1d(sample_idx, train_indices, return_indices=True)
        train_indices = train_idx.tolist()
        _, valid_idx, _ = np.intersect1d(sample_idx, val_indices, return_indices=True)
        val_indices = valid_idx.tolist()
        _, test_idx, _ = np.intersect1d(sample_idx, test_indices, return_indices=True)
        test_indices = test_idx.tolist()

        return train_indices, val_indices, test_indices

    def _sub_sample_df(self, df):
        # Sub-sample the dataframe
        if isinstance(self.sample_size, int):
            n = min(self.sample_size, df.shape[0])
            df = df.sample(n=n)
        elif isinstance(self.sample_size, float):
            df = df.sample(f=self.sample_size)
        elif self.sample_size is None:
            pass
        else:
            raise ValueError(f"Wrong value for `self.sample_size`: {self.sample_size}")

        return df

    def __len__(self) -> int:
        r"""
        Returns the number of elements of the current DataModule
        """
        if self.df is None:
            df = self._read_csv(self.df_path, usecols=[self.smiles_col])
        else:
            df = self.df

        return len(df)

    def to_dict(self):
        obj_repr = {}
        obj_repr["name"] = self.__class__.__name__
        obj_repr["len"] = len(self)
        obj_repr["train_size"] = len(self.train_indices) if self.train_indices is not None else None
        obj_repr["val_size"] = len(self.val_indices) if self.val_indices is not None else None
        obj_repr["test_size"] = len(self.test_indices) if self.test_indices is not None else None
        obj_repr["batch_size_train_val"] = self.batch_size_train_val
        obj_repr["batch_size_test"] = self.batch_size_test
        obj_repr["num_node_feats"] = self.num_node_feats
        obj_repr["num_node_feats_with_positional_encoding"] = self.num_node_feats_with_positional_encoding
        obj_repr["num_edge_feats"] = self.num_edge_feats
        obj_repr["num_labels"] = len(self.label_cols)
        obj_repr["collate_fn"] = self.collate_fn.__name__
        obj_repr["featurization"] = self.featurization
        return obj_repr

    def __repr__(self):
        """Controls how the class is printed"""
        return omegaconf.OmegaConf.to_yaml(self.to_dict())


class DGLOGBDataModule(DGLFromSmilesDataModule):
    """Load an OGB GraphProp dataset."""

    def __init__(
        self,
        dataset_name: str,
        cache_data_path: Optional[Union[str, os.PathLike]] = None,
        featurization: Optional[Union[Dict[str, Any], omegaconf.DictConfig]] = None,
        weights_col: str = None,
        weights_type: str = None,
        sample_size: Union[int, float, Type[None]] = None,
        batch_size_train_val: int = 16,
        batch_size_test: int = 16,
        num_workers: int = 0,
        pin_memory: bool = True,
        persistent_workers: bool = False,
        featurization_n_jobs: int = -1,
        featurization_progress: bool = False,
        featurization_backend: str = "loky",
        collate_fn: Optional[Callable] = None,
    ):
        """

        Parameters:
            dataset_name: Name of the OGB dataset to load. Examples of possible datasets are
                "ogbg-molhiv", "ogbg-molpcba", "ogbg-moltox21", "ogbg-molfreesolv".
            cache_data_path: path where to save or reload the cached data. The path can be
                remote (S3, GS, etc).
            featurization: args to apply to the SMILES to DGL featurizer.
            batch_size_train_val: batch size for training and val dataset.
            batch_size_test: batch size for test dataset.
            num_workers: Number of workers for the dataloader. Use -1 to use all available
                cores.
            pin_memory: Whether to pin on paginated CPU memory for the dataloader.
            featurization_n_jobs: Number of cores to use for the featurization.
            featurization_progress: whether to show a progress bar during featurization.
            featurization_backend: The backend to use for the molecular featurization.

                - "multiprocessing": Found to cause less memory issues.
                - "loky": joblib's Default. Found to cause memory leaks.
                - "threading": Found to be slow.

            collate_fn: A custom torch collate function. Default is to `goli.data.goli_collate_fn`
            sample_size:

                - `int`: The maximum number of elements to take from the dataset.
                - `float`: Value between 0 and 1 representing the fraction of the dataset to consider
                - `None`: all elements are considered.
        """

        self.dataset_name = dataset_name

        # Get OGB metadata
        self.metadata = self._get_dataset_metadata(self.dataset_name)

        # Get dataset
        df, idx_col, smiles_col, label_cols, splits_path = self._load_dataset(self.metadata)

        # Config for datamodule
        dm_args = {}
        dm_args["df"] = df
        dm_args["cache_data_path"] = cache_data_path
        dm_args["featurization"] = featurization
        dm_args["smiles_col"] = smiles_col
        dm_args["label_cols"] = label_cols
        dm_args["idx_col"] = idx_col
        dm_args["splits_path"] = splits_path
        dm_args["batch_size_train_val"] = batch_size_train_val
        dm_args["batch_size_test"] = batch_size_test
        dm_args["num_workers"] = num_workers
        dm_args["pin_memory"] = pin_memory
        dm_args["featurization_n_jobs"] = featurization_n_jobs
        dm_args["featurization_progress"] = featurization_progress
        dm_args["featurization_backend"] = featurization_backend
        dm_args["persistent_workers"] = persistent_workers
        dm_args["collate_fn"] = collate_fn
        dm_args["weights_col"] = weights_col
        dm_args["weights_type"] = weights_type
        dm_args["sample_size"] = sample_size

        # Init DGLFromSmilesDataModule
        super().__init__(**dm_args)

    def to_dict(self):
        obj_repr = {}
        obj_repr["dataset_name"] = self.dataset_name
        obj_repr.update(super().to_dict())
        return obj_repr

    # Private methods

    def _load_dataset(self, metadata: dict):
        """Download, extract and load an OGB dataset."""

        base_dir = fs.get_cache_dir("ogb")
        dataset_dir = base_dir / metadata["download_name"]

        if not dataset_dir.exists():

            # Create cache filepath for zip file and associated folder
            dataset_path = base_dir / f"{metadata['download_name']}.zip"

            # Download it
            if not dataset_path.exists():
                logger.info(f"Downloading {metadata['url']} to {dataset_path}")
                fs.copy(metadata["url"], dataset_path, progress=True)

            # Extract
            zf = zipfile.ZipFile(dataset_path)
            zf.extractall(base_dir)

        # Load CSV file
        if metadata["download_name"].startswith("pcqm4m"):
            df_path = dataset_dir / "raw" / "data.csv.gz"
        else:
            df_path = dataset_dir / "mapping" / "mol.csv.gz"
        logger.info(f"Loading {df_path} in memory.")
        df = pd.read_csv(df_path)

        # Load split from the OGB dataset and save them in a single CSV file
        if metadata["download_name"].startswith("pcqm4m"):
            split_name = metadata["split"]
            split_dict = torch.load(dataset_dir / "split_dict.pt")
            train_split = pd.DataFrame(split_dict["train"])
            val_split = pd.DataFrame(split_dict["valid"])
            if "test" in split_dict.keys():
                test_split = pd.DataFrame(split_dict["test"])
            else:
                test_split = pd.DataFrame(split_dict["test-dev"])

            splits = pd.concat([train_split, val_split, test_split], axis=1)  # type: ignore
            splits.columns = ["train", "val", "test"]

            splits_path = dataset_dir / "split"
            if not splits_path.exists():
                os.makedirs(splits_path)
                splits_path = dataset_dir / f"{split_name}.csv.gz"
            else:
                splits_path = splits_path / f"{split_name}.csv.gz"
            logger.info(f"Saving splits to {splits_path}")
            splits.to_csv(splits_path, index=None)
        else:
            split_name = metadata["split"]
            train_split = pd.read_csv(dataset_dir / "split" / split_name / "train.csv.gz", header=None)  # type: ignore
            val_split = pd.read_csv(dataset_dir / "split" / split_name / "valid.csv.gz", header=None)  # type: ignore
            test_split = pd.read_csv(dataset_dir / "split" / split_name / "test.csv.gz", header=None)  # type: ignore

            splits = pd.concat([train_split, val_split, test_split], axis=1)  # type: ignore
            splits.columns = ["train", "val", "test"]

            splits_path = dataset_dir / "split" / f"{split_name}.csv.gz"
            logger.info(f"Saving splits to {splits_path}")
            splits.to_csv(splits_path, index=None)

        # Get column names: OGB columns are predictable
        if metadata["download_name"].startswith("pcqm4m"):
            idx_col = df.columns[0]
            smiles_col = df.columns[-2]
            label_cols = df.columns[-1:].to_list()
        else:
            idx_col = df.columns[-1]
            smiles_col = df.columns[-2]
            label_cols = df.columns[:-2].to_list()

        return df, idx_col, smiles_col, label_cols, splits_path

    def _get_dataset_metadata(self, dataset_name: str):
        ogb_metadata = self._get_ogb_metadata()
        if dataset_name not in ogb_metadata.index:
            raise ValueError(f"'{dataset_name}' is not a valid dataset name.")

        return ogb_metadata.loc[dataset_name].to_dict()

    def _get_ogb_metadata(self):
        """Get the metadata of OGB GraphProp datasets."""

        with importlib.resources.open_text("ogb.graphproppred", "master.csv") as f:
            ogb_metadata = pd.read_csv(f)
        ogb_metadata = ogb_metadata.set_index(ogb_metadata.columns[0])
        ogb_metadata = ogb_metadata.T

        # Add metadata related to PCQM4M
        ogb_metadata = ogb_metadata.append(pd.DataFrame(PCQM4M_meta, index=["ogbg-lsc-pcqm4m"]))
        ogb_metadata = ogb_metadata.append(pd.DataFrame(PCQM4Mv2_meta, index=["ogbg-lsc-pcqm4mv2"]))

        # Only keep datasets of type 'mol'
        ogb_metadata = ogb_metadata[ogb_metadata["data type"] == "mol"]

        return ogb_metadata<|MERGE_RESOLUTION|>--- conflicted
+++ resolved
@@ -61,11 +61,8 @@
     }
 )
 
-<<<<<<< HEAD
 
 @staticmethod
-=======
->>>>>>> 804ba3db
 def smiles_to_unique_mol_ids(smiles: List[str]):
     """This function takes a list of smiles and finds the corresponding datamol unique_id in an element-wise fashion, returning the corresponding unique_ids."""
     unique_mol_ids = []
@@ -75,11 +72,8 @@
         unique_mol_ids.append(id)
     return unique_mol_ids
 
-<<<<<<< HEAD
 
 @staticmethod
-=======
->>>>>>> 804ba3db
 def get_indices(data_list: List, query_list: List):
     """This function searches for data_list's elements within query_list and returns the indices of query_list where they were found."""
     not_found = set(query_list)
@@ -94,14 +88,10 @@
 
 
 # Modify this if the dictionaries change structure.
-<<<<<<< HEAD
 @staticmethod
 def concatenate_respective_lists_and_save_indices(
     dict_containing_lists: Dict[str, List], key_containing_list: str
 ):
-=======
-def concatenate_respective_lists_and_save_indices(dict_containing_lists: Dict[str, List], key_containing_list: str):
->>>>>>> 804ba3db
     """Given a dict with values List, this function concatenates all the lists into one, and saves the respective indices of each key's list in the concatenated list.
 
     Currently this function assumes the following structure:
@@ -209,21 +199,8 @@
 
         return datum
 
-<<<<<<< HEAD
-
-class MultitaskDGLDataset(Dataset):  # Need to verify with collate function and dimensions
-    """This custom dataset combines several datasets into one."""
-
-    def __init__(self, datasets):
-        super().__init__()
-        self.datasets = datasets
-        self.unique_mol_ids = None
-        self.labels_size = self._set_label_size_dict()
-
-        all_smiles, task_specific_indices_in_all_smiles = concatenate_respective_lists_and_save_indices(
-            self.datasets, "smiles"
-        )
-=======
+
+
 class MultitaskDGLDataset(Dataset): # Need to verify with collate function and dimensions
     """This custom dataset merges several datasets into one for multitask learning."""
     def __init__(self, datasets):
@@ -232,7 +209,6 @@
         self.mol_ids, self.smiles, self.labels = self._merge(self.datasets)
         #self.features = None
         #self.labels_size = self._set_label_size_dict()
->>>>>>> 804ba3db
 
     def __len__(self):
         return len(self.mol_ids)
@@ -256,10 +232,6 @@
         labels_size = {}
         for task, ds in self.datasets.items():
             for label in ds.labels:
-<<<<<<< HEAD
-                if label not in self.labels_size:
-                    self.labels_size[label] = len(label)  # Be careful with size here
-=======
                 if label not in labels_size[label]: labels_size[label] = len(ds.labels) # Be careful with size here
         return labels_size
 
@@ -299,7 +271,6 @@
             labels[unique_idx][task] = label
 
         return mol_ids, smiles, labels
->>>>>>> 804ba3db
 
 
 class DGLBaseDataModule(pl.LightningDataModule):
@@ -1149,20 +1120,6 @@
 class MultitaskDGLFromSmilesDataModule(DGLBaseDataModule):
     def __init__(
         self,
-<<<<<<< HEAD
-        task_specific_df: Dict[str, pd.DataFrame] = None,
-        task_specific_df_path: Optional[Dict[str, Union[str, os.PathLike]]] = None,
-        task_specific_smiles_col: Dict[str, str] = None,
-        task_specific_label_cols: Dict[str, List[str]] = None,
-        task_specific_weights_col: Dict[str, str] = None,
-        task_specific_weights_type: Dict[str, str] = None,
-        task_specific_idx_col: Dict[str, str] = None,
-        task_specific_sample_size: Dict[str, Union[int, float, None]] = None,
-        task_specific_split_val: Dict[str, float] = None,
-        task_specific_split_test: Dict[str, float] = None,
-        task_specific_split_seed: Dict[str, int] = None,
-        task_specific_splits_path: Optional[Dict[str, Union[str, os.PathLike]]] = None,
-=======
         task_df: Dict[str, pd.DataFrame] = None,
         task_df_path: Optional[Dict[str, Union[str, os.PathLike]]] = None,
         task_smiles_col: Dict[str, str] = None,
@@ -1175,7 +1132,6 @@
         task_split_test: Dict[str, float]= None,
         task_split_seed: Dict[str, int] = None,
         task_splits_path: Optional[Dict[str, Union[str, os.PathLike]]] = None,
->>>>>>> 804ba3db
         cache_data_path: Optional[Union[str, os.PathLike]] = None,
         featurization: Optional[Union[Dict[str, Any], omegaconf.DictConfig]] = None,
         batch_size_train_val: int = 16,
@@ -1276,29 +1232,6 @@
         # Note that the following attributes are dictionaries, which provide the necessary information
         # to create a SingleTaskDataset for each task. They mostly mirror the attributes found in the
         # DGLFromSmilesDataModule class. The structure of these arguments may change.
-<<<<<<< HEAD
-        self.task_specific_df = task_specific_df
-        self.task_specific_df_path = task_specific_df_path
-        self.task_specific_smiles_col = task_specific_smiles_col
-        self.task_specific_label_cols = {
-            task: self._parse_label_cols(
-                task_specific_df[task],
-                task_specific_df_path[task],
-                task_specific_label_cols[task],
-                task_specific_smiles_col[task],
-            )
-            for task in self.task_specific_df.keys()
-        }  # Make sure this is not none
-        self.idx_col = task_specific_idx_col
-        self.task_specific_weights_col = task_specific_weights_col  # Can remove this
-        self.task_specific_weights_type = task_specific_weights_type  # Can remove this
-        self.task_specific_idx_col = task_specific_idx_col
-        self.task_specific_sample_size = task_specific_sample_size
-        self.task_specific_split_val = task_specific_split_val
-        self.task_specific_split_test = task_specific_split_test
-        self.task_specific_spit_seed = task_specific_split_seed
-        self.task_specific_splits_path = task_specific_splits_path
-=======
         self.task_df = task_df
         self.task_df_path = task_df_path
         self.task_smiles_col = task_smiles_col
@@ -1312,7 +1245,6 @@
         self.task_split_test = task_split_test
         self.task_spit_seed = task_split_seed
         self.task_splits_path = task_splits_path
->>>>>>> 804ba3db
 
         self.featurization_n_jobs = featurization_n_jobs
         self.featurization_progress = featurization_progress
@@ -1362,47 +1294,23 @@
 
         """Load all single-task dataframes"""
         # (Note this assumes that all dataframes either already exist or all have to be loaded from paths. Might want to make this more flexible)
-<<<<<<< HEAD
-        task_specific_df = {}
-        if self.task_specific_df is None:  # Load the dataframes from the paths
-            for task in self.task_specific_df_path:
-                label_cols = check_arg_iterator(self.task_specific_label_cols[task], enforce_type=list)
-=======
         task_df = {}
         if self.task_df is None:   # Load the dataframes from the paths
             for task in self.task_df_path:
                 label_cols = check_arg_iterator(self.task_label_cols[task], enforce_type=list)
->>>>>>> 804ba3db
                 usecols = (
                     check_arg_iterator(self.task_smiles_col[task], enforce_type=list)
                     + label_cols
-<<<<<<< HEAD
-                    + check_arg_iterator(self.task_specific_idx_col[task], enforce_type=list)
-                    + check_arg_iterator(
-                        self.task_specific_weights_col, enforce_type=list
-                    )  # Can remove the weights: Dom said it's OK.
-                )
-                label_dtype = {col: np.float16 for col in label_cols}
-                task_specific_df[task] = self._read_csv(
-                    self.task_specific_df_path[task], usecols=usecols, dtype=label_dtype
-                )
-        else:  # There are dataframes already.
-            task_specific_df = self.task_specific_df
-
-        """Here we subsample the dataframes, and store the data necessary to create a SingleTaskDataset for each task (smiles, labels, extras)."""
-        task_specific_dataset_args = {}  # The smiles, labels, extras needed to create a single-task dataset.
-=======
                     + check_arg_iterator(self.task_idx_col[task], enforce_type=list)
                     + check_arg_iterator(self.task_weights_col, enforce_type=list)     # Can remove the weights: Dom said it's OK.
                 )
                 label_dtype = {col: np.float16 for col in label_cols}
                 task_df[task] = self._read_csv(self.task_df_path[task], usecols=usecols, dtype=label_dtype)
         else:       # There are dataframes already.
-            task_df = self.task_df 
+            task_df = self.task_df
 
         """Here we subsample the dataframes, and store the data necessary to create a SingleTaskDataset for each task (smiles, labels, extras)."""
         task_dataset_args = {}     # The smiles, labels, extras needed to create a single-task dataset.
->>>>>>> 804ba3db
         task_to_smiles_idx = {}
         for task, df in task_df.items():
             # Subsample all the dataframes
@@ -1435,15 +1343,8 @@
             }
 
         """Compute the features (graphs, fingerprints, etc.) for the unique smiles found."""
-<<<<<<< HEAD
-        task_specific_featurization_info = {}
-        all_smiles, task_specific_featurization_info = concatenate_respective_lists_and_save_indices(
-            task_specific_dataset_args, "smiles"
-        )
-=======
         task_featurization_info = {}
         all_smiles, task_featurization_info = concatenate_respective_lists_and_save_indices(task_dataset_args, "smiles")
->>>>>>> 804ba3db
         all_unique_ids = smiles_to_unique_mol_ids(all_smiles)
         unique_unique_ids, unique_id_first_indices, inv_all_unique_ids = np.unique(
             all_unique_ids, return_index=True, return_inverse=True
@@ -1455,20 +1356,6 @@
         features, idx_none = self._featurize_molecules(smiles_to_featurize)
 
         # Store the features for each task's dataset, and save idx_none for each task's smiles to be used for filtering
-<<<<<<< HEAD
-        for task in task_specific_dataset_args.keys():
-            start_idx = task_specific_featurization_info[task]["start"]
-            end_idx = task_specific_featurization_info[task]["end"]
-            task_specific_dataset_args[task]["features"] = [
-                features[i] for i in range(start_idx, end_idx + 1)
-            ]
-
-            # Updating idx_none per task
-            task_specific_idx_none = [
-                i for i, feat in enumerate(task_specific_dataset_args[task]["features"]) if feat is None
-            ]
-            task_specific_featurization_info[task]["idx_none"] = task_specific_idx_none
-=======
         for task in task_dataset_args.keys():
             start_idx = task_featurization_info[task]["start"]
             end_idx = task_featurization_info[task]["end"]
@@ -1477,7 +1364,6 @@
             # Updating idx_none per task
             task_idx_none = [i for i, feat in enumerate(task_dataset_args[task]["features"]) if feat is None]
             task_featurization_info[task]["idx_none"] = task_idx_none
->>>>>>> 804ba3db
 
         """Filter data based on molecules which failed featurization. Create single task datasets as well."""
         self.single_task_datasets = {}
