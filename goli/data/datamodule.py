<<<<<<< HEAD
import poptorch

=======
>>>>>>> 2cba90df
from typing import Type, List, Dict, Union, Any, Callable, Optional, Tuple, Iterable

import os
from functools import partial
import importlib.resources
import zipfile
from copy import deepcopy

from loguru import logger
import fsspec
import omegaconf
from tqdm import tqdm
from joblib import Parallel, delayed
import tempfile

import pandas as pd
import numpy as np

from sklearn.model_selection import train_test_split

import dgl
from torch_geometric.data import Data, Batch
import pytorch_lightning as pl

from goli.utils import fs
from goli.features import mol_to_graph_dict, mol_to_graph_signature, mol_to_dglgraph, GraphDict, mol_to_pyggraph
from goli.data.collate import goli_collate_fn
from goli.utils.arg_checker import check_arg_iterator

import torch
from torch.utils.data.dataloader import DataLoader, Dataset
from torch.utils.data import Subset

import datamol as dm
#from pprint import pprint

PCQM4M_meta = {
    "num tasks": 1,
    "eval metric": "mae",
    "download_name": "pcqm4m_kddcup2021",
    "url": "https://dgl-data.s3-accelerate.amazonaws.com/dataset/OGB-LSC/pcqm4m_kddcup2021.zip", # TODO: Allow PyG
    "data type": "mol",
    "has_node_attr": True,
    "has_edge_attr": True,
    "task type": "regression",
    "num classes": -1,
    "split": "scaffold",
    "additional node files": "None",
    "additional edge files": "None",
    "binary": False,
    "version": 1,
}

PCQM4Mv2_meta = deepcopy(PCQM4M_meta)
PCQM4Mv2_meta.update(
    {
        "download_name": "pcqm4m-v2",
        "url": "https://dgl-data.s3-accelerate.amazonaws.com/dataset/OGB-LSC/pcqm4m-v2.zip", # TODO: Allow PyG
        "version": 2,
    }
)


def smiles_to_unique_mol_ids(smiles: List[str]):
    """This function takes a list of smiles and finds the corresponding datamol unique_id in an element-wise fashion, returning the corresponding unique_ids."""
    unique_mol_ids = []
    for smile in smiles:
        mol = dm.to_mol(mol=smile)
        id = dm.unique_id(mol)
        unique_mol_ids.append(id)
    return unique_mol_ids


@staticmethod
def get_indices(data_list: List, query_list: List):
    """This function searches for data_list's elements within query_list and returns the indices of query_list where they were found."""
    not_found = set(query_list)
    datum_idx_map = {}
    for index, datum in enumerate(data_list):
        if datum in not_found:
            datum_idx_map[datum] = index
            not_found.remove(datum)
            if len(not_found) == 0:
                break
    return [datum_idx_map[d] for d in query_list]


# Modify this if the dictionaries change structure.
@staticmethod
def concatenate_respective_lists_and_save_indices(
    dict_containing_lists: Dict[str, List], key_containing_list: str
):
    """Given a dict with values List, this function concatenates all the lists into one, and saves the respective indices of each key's list in the concatenated list.

    Currently this function assumes the following structure:
        {
            "key": {
                "key_containing_list": []
                "other_key": Any
                ...
            }
            ...
        }
    """
    concatenated_list = []
    dict_respective_indices = {}
    start = 0
    for key, value in dict_containing_lists.items():
        list = value[key_containing_list]
        concatenated_list.extend(list)

        end = start + len(list) - 1

        dict_respective_indices[key] = {}
        dict_respective_indices[key]["start"] = start
        dict_respective_indices[key]["end"] = end

        start = end + 1
    return concatenated_list, dict_respective_indices


class DGLDataset(Dataset): # TODO: DELETE
    def __init__(
        self,
        features: List[dgl.DGLGraph],
        labels: Union[torch.Tensor, np.ndarray],
        smiles: Optional[List[str]] = None,
        indices: Optional[List[str]] = None,
        weights: Optional[Union[torch.Tensor, np.ndarray]] = None,
    ):
        self.smiles = smiles
        self.features = features
        self.labels = labels
        self.indices = indices
        self.weights = weights

    def __len__(self):
        return len(self.features)

    def __getitem__(self, idx):
        datum = {}

        if self.smiles is not None:
            datum["smiles"] = self.smiles[idx]

        if self.indices is not None:
            datum["indices"] = self.indices[idx]

        if self.weights is not None:
            datum["weights"] = self.weights[idx]

        datum["features"] = self.features[idx]

        datum["labels"] = self.labels[idx]

        return datum

class SingleTaskDataset(Dataset):
    def __init__(
        self,
        labels: Union[torch.Tensor, np.ndarray],
        features: Optional[List[dgl.DGLGraph]] = None,
        smiles: Optional[List[str]] = None,
        indices: Optional[List[str]] = None,
        weights: Optional[Union[torch.Tensor, np.ndarray]] = None,
    ):
        self.features = features
        self.labels = labels
        self.smiles = smiles
        self.indices = indices
        self.weights = weights

    def __len__(self):
        return len(self.labels)

    def __getitem__(self, idx):
        datum = {}

        if self.features is not None:
            datum["features"] = self.features[idx]

        if self.labels is not None:
            datum["labels"] = self.labels[idx]

        if self.smiles is not None:
            datum["smiles"] = self.smiles[idx]

        if self.indices is not None:
            datum["indices"] = self.indices[idx]

        if self.weights is not None:
            datum["weights"] = self.weights[idx]

        return datum

class MultitaskDataset(Dataset):
    """This class holds the information for the multitask dataset.

    Several single-task datasets can be merged to create a multi-task dataset."""
    def __init__(self, datasets: Dict[str, SingleTaskDataset]):
        super().__init__()
        self.datasets = datasets

        task = next(iter(self.datasets))
        if "features" in datasets[task].__getitem__(0):
            self.mol_ids, self.smiles, self.labels, self.features = self.merge(self.datasets)
        else:
            self.mol_ids, self.smiles, self.labels = self.merge(self.datasets)
        #self.labels_size = self.set_label_size_dict()

    def __len__(self):
        return len(self.mol_ids)

    def __getitem__(self, idx):
        datum = {}

        if self.mol_ids is not None:
            datum["mol_ids"] = self.mol_ids[idx]

        if self.smiles is not None:
            datum["smiles"] = self.smiles[idx]

        if self.labels is not None:
            datum["labels"] = self.labels[idx]

        if self.features is not None:
            datum["features"] = self.features[idx]

        return datum

    def merge(self, datasets):
        all_smiles = []
        all_features = []
        all_labels = []

        all_tasks = []
        for task, ds in datasets.items():
            # Get data from single task ds
            ds_smiles = [ds.__getitem__(i)["smiles"] for i in range(len(ds))]
            ds_labels = [ds.__getitem__(i)["labels"] for i in range(len(ds))]
            if "features" in ds.__getitem__(0):
                ds_features = [ds.__getitem__(i)["features"] for i in range(len(ds))]
            else:
                ds_features = None

            all_smiles.extend(ds_smiles)
            all_labels.extend(ds_labels)
            if ds_features is not None: all_features.extend(ds_features)

            task_list = [task] * ds.__len__()
            all_tasks.extend(task_list)


        mol_ids = []
        # Get all unique mol ids.
        all_mol_ids = smiles_to_unique_mol_ids(all_smiles)
        unique_mol_ids, inv = np.unique(all_mol_ids, return_inverse=True)
        mol_ids = unique_mol_ids

        #print("\n\n\nUnique mol ID's! ")
        #pprint(mol_ids)
        #print("\nAll mol IDs ")
        #pprint(all_mol_ids)
        #print("\nAll smiles ")
        #pprint(all_smiles)

        # Store the smiles.
        #smiles = [[] for i in range(len(mol_ids))]
        smiles = [[]] * len(mol_ids)
        for all_idx, unique_idx in enumerate(inv):
            smiles[unique_idx].append(all_smiles[all_idx])

        # Store the labels.
        #labels = [{}] * len(mol_ids)
        labels = [{} for i in range(len(mol_ids))]
        for all_idx, unique_idx in enumerate(inv):
            task = all_tasks[all_idx]
            label = all_labels[all_idx]
            labels[unique_idx][task] = label

        #print("All features", all_features)
        #print("length of mol_id", len(mol_ids))
        #print("length of all features", len(all_features))

        # Store the features
        if len(all_features) > 0:
            features = [-1 for i in range(len(mol_ids))]
            for all_idx, unique_idx in enumerate(inv):
                features[unique_idx] = all_features[all_idx]
            return mol_ids, smiles, labels, features
        else:
            return mol_ids, smiles, labels

    def set_label_size_dict(self):
        # This gives the number of labels to predict for a given task.
        task_labels_size = {}
        for task, ds in self.datasets.items():
            label = ds.__getitem__(0)["labels"]       # Assume for a fixed task, the label dimension is the same across data points, so we can choose the first data point for simplicity.
            torch_label = torch.from_numpy(label)
            #torch_label = label
            #print("\n\n\nTorch label: ", torch_label)
            #print("Type: ", type(torch_label))
            #print("The size: ", torch_label.size())
            task_labels_size[task] = torch_label.size()
        return task_labels_size

    # def print_data(self):
    #     print("\n\n mol_ids")
    #     pprint(self.mol_ids)
    #     print("\n\n smiles")
    #     pprint(self.smiles)
    #     print("\n\n labels")
    #     pprint(self.labels)

#! need to pass IPU data module options here
class BaseDataModule(pl.LightningDataModule):
    def __init__(
        self,
        batch_size_train_val: int = 16,
        batch_size_test: int = 16,
        num_workers: int = 0,
        pin_memory: bool = True,
        persistent_workers: bool = False,
        collate_fn: Optional[Callable] = None,
    ):
        super().__init__()

        self.batch_size_train_val = batch_size_train_val
        self.batch_size_test = batch_size_test

        self.num_workers = num_workers
        self.pin_memory = pin_memory
        self.persistent_workers = persistent_workers

        if collate_fn is None:
            # Some values become `inf` when changing data type. `mask_nan` deals with that
            self.collate_fn = partial(goli_collate_fn, mask_nan=0)
            self.collate_fn.__name__ = goli_collate_fn.__name__
        else:
            self.collate_fn = collate_fn

        self.dataset = None
        self.train_ds = None
        self.val_ds = None
        self.test_ds = None
        self._predict_ds = None

    def prepare_data(self):
        raise NotImplementedError()

    def setup(self):
        raise NotImplementedError()

    #! need to have poptorch dataloader here
    #need to have the IPU options here as well
    '''
    def train_dataloader(self):
        return poptorch.DataLoader(
            dataset=self.train_data,
            batch_size=self.batchsize,
            options=self.options,
            shuffle=True,
            drop_last=True,
            mode=poptorch.DataLoaderMode.Async,
            num_workers=32
        )
    '''
    def train_dataloader(self, **kwargs):
        return self._dataloader(
            dataset=self.train_ds,  # type: ignore
            batch_size=self.batch_size_train_val,
            shuffle=True,
        )

    #! need to have poptorch dataloader here
    '''
    def val_dataloader(self):
        return poptorch.DataLoader(
            dataset=self.validation_data,
            batch_size=self.batchsize,
            options=self.options,
            drop_last=True,
            mode=poptorch.DataLoaderMode.Async,
            num_workers=32
        )
    '''
    def val_dataloader(self, **kwargs):
        return self._dataloader(
            dataset=self.val_ds,  # type: ignore
            batch_size=self.batch_size_train_val,
            shuffle=False,
        )

    def test_dataloader(self, **kwargs):

        return self._dataloader(
            dataset=self.test_ds,  # type: ignore
            batch_size=self.batch_size_test,
            shuffle=False,
        )

    def predict_dataloader(self, **kwargs):

        return self._dataloader(
            dataset=self.predict_ds,  # type: ignore
            batch_size=self.batch_size_test,
            shuffle=False,
        )

    @property
    def is_prepared(self):
        raise NotImplementedError()

    @property
    def is_setup(self):
        raise NotImplementedError()

    @property
    def num_node_feats(self):
        raise NotImplementedError()

    @property
    def num_edge_feats(self):
        raise NotImplementedError()

    @property
    def predict_ds(self):
        """Get the dataset used for the prediction"""
        if self._predict_ds is None:
            return self.test_ds
        else:
            return self._predict_ds

    @predict_ds.setter
    def predict_ds(self, value):
        """Set the dataset for the prediction"""
        self._predict_ds = value

    def get_first_graph(self):
        raise NotImplementedError()

    # Private methods

    @staticmethod
    def _read_csv(path, **kwargs):
        if str(path).endswith((".csv", ".csv.gz", ".csv.zip", ".csv.bz2")):
            sep = ","
        elif str(path).endswith((".tsv", ".tsv.gz", ".tsv.zip", ".tsv.bz2")):
            sep = "\t"
        else:
            raise ValueError(f"unsupported file `{path}`")
        kwargs.setdefault("sep", sep)
        df = pd.read_csv(path, **kwargs)
        return df

    def _dataloader(self, dataset: Dataset, batch_size: int, shuffle: bool):
        """Get a dataloader for a given dataset"""

        if self.num_workers == -1:
            num_workers = os.cpu_count()
            num_workers = num_workers if num_workers is not None else 0
        else:
            num_workers = self.num_workers

        # TODO (Andy): if self.on_ipu, use poptorch.DataLoader instead of torch.DataLoader
        # To change how the padding is done, check the `goli_collate_fn` or `self.collate_fn`
        #! try to convert this to poptorch dataloader here
        #options=self.options,
        #mode=poptorch.DataLoaderMode.Async,

        #! manually define ipu options here for now
        #! please remove in the future

        ipu_options = poptorch.Options()
        ipu_options.deviceIterations(1) #not sure how to set this number yet, start small
        ipu_options.replicationFactor(1)  #use 1 IPU for now in testing
        # ipu_options.Jit.traceModel(False) # Use the experimental compiler
        # ipu_options._jit._values["trace_model"] = False

        loader = poptorch.DataLoader(
            options=ipu_options,
            mode=poptorch.DataLoaderMode.Sync,
            dataset=dataset,
            num_workers=num_workers,
            collate_fn=self.collate_fn,
            pin_memory=self.pin_memory,
            batch_size=batch_size,
            shuffle=shuffle,
            persistent_workers=self.persistent_workers,
        )




        # TODO (Gabriela): Develop new dataloader to handle special batching.

        # loader = DataLoader(
        #     dataset=dataset,
        #     num_workers=num_workers,
        #     collate_fn=self.collate_fn,
        #     pin_memory=self.pin_memory,
        #     batch_size=batch_size,
        #     shuffle=shuffle,
        #     persistent_workers=self.persistent_workers,
        # )
        return loader

class GraphFromSmilesDataModule(BaseDataModule): #TODO: DELETE
    """
    NOTE(hadim): let's make only one class for the moment and refactor with a parent class
    once we have more concrete datamodules to implement. The class should be general enough
    to be easily refactored.

    NOTE(hadim): splitting is not very full-featured yet; only random splitting on-the-fly
    is allowed using a seed. Next is to add the availability to provide split indices data as input.

    NOTE(hadim): implement using weights. It should probably be a column in the dataframe.
    """

    def __init__(
        self,
        df: pd.DataFrame = None,
        df_path: Optional[Union[str, os.PathLike]] = None,
        cache_data_path: Optional[Union[str, os.PathLike]] = None,
        featurization: Optional[Union[Dict[str, Any], omegaconf.DictConfig]] = None,
        smiles_col: str = None,
        label_cols: List[str] = None,
        weights_col: str = None,
        weights_type: str = None,
        idx_col: str = None,
        sample_size: Union[int, float, Type[None]] = None,
        split_val: float = 0.2,
        split_test: float = 0.2,
        split_seed: int = None,
        splits_path: Optional[Union[str, os.PathLike]] = None,
        batch_size_train_val: int = 16,
        batch_size_test: int = 16,
        num_workers: int = 0,
        pin_memory: bool = True,
        persistent_workers: bool = False,
        featurization_n_jobs: int = -1,
        featurization_progress: bool = False,
        featurization_backend: str = "loky",
        collate_fn: Optional[Callable] = None,
        prepare_dict_or_graph: str = "pyg:graph",
        dataset_class: type = DGLDataset,
    ):
        """

        Parameters:
            df: a dataframe.
            df_path: a path to a dataframe to load (CSV file). `df` takes precedence over
                `df_path`.
            cache_data_path: path where to save or reload the cached data. The path can be
                remote (S3, GS, etc).
            featurization: args to apply to the SMILES to Graph featurizer.
            smiles_col: Name of the SMILES column. If set to `None`, it will look for
                a column with the word "smile" (case insensitive) in it.
                If no such column is found, an error will be raised.
            label_cols: Name of the columns to use as labels, with different options.

                - `list`: A list of all column names to use
                - `None`: All the columns are used except the SMILES one.
                - `str`: The name of the single column to use
                - `*str`: A string starting by a `*` means all columns whose name
                  ends with the specified `str`
                - `str*`: A string ending by a `*` means all columns whose name
                  starts with the specified `str`

            weights_col: Name of the column to use as sample weights. If `None`, no
                weights are used. This parameter cannot be used together with `weights_type`.
            weights_type: The type of weights to use. This parameter cannot be used together with `weights_col`.
                **It only supports multi-label binary classification.**

                Supported types:

                - `None`: No weights are used.
                - `"sample_balanced"`: A weight is assigned to each sample inversely
                    proportional to the number of positive value. If there are multiple
                    labels, the product of the weights is used.
                - `"sample_label_balanced"`: Similar to the `"sample_balanced"` weights,
                    but the weights are applied to each element individually, without
                    computing the product of the weights for a given sample.

            idx_col: Name of the columns to use as indices. Unused if set to None.
            split_val: Ratio for the validation split.
            split_test: Ratio for the test split.
            split_seed: Seed to use for the random split. More complex splitting strategy
                should be implemented.
            splits_path: A path a CSV file containing indices for the splits. The file must contains
                3 columns "train", "val" and "test". It takes precedence over `split_val` and `split_test`.
            batch_size_train_val: batch size for training and val dataset.
            batch_size_test: batch size for test dataset.
            num_workers: Number of workers for the dataloader. Use -1 to use all available
                cores.
            pin_memory: Whether to pin on paginated CPU memory for the dataloader.
            featurization_n_jobs: Number of cores to use for the featurization.
            featurization_progress: whether to show a progress bar during featurization.
            featurization_backend: The backend to use for the molecular featurization.

                - "multiprocessing": Found to cause less memory issues.
                - "loky": joblib's Default. Found to cause memory leaks.
                - "threading": Found to be slow.

            collate_fn: A custom torch collate function. Default is to `goli.data.goli_collate_fn`
            sample_size:

                - `int`: The maximum number of elements to take from the dataset.
                - `float`: Value between 0 and 1 representing the fraction of the dataset to consider
                - `None`: all elements are considered.
            prepare_dict_or_graph: Whether to preprocess all molecules as `dgl:graphs`, `dgl:dict` or `pyg:graph`.
                Possible options:

                - "dgl:graph": Process molecules as `dgl.DGLGraph`. It's slower during pre-processing
                  and requires more RAM. It is faster during training with `num_workers=0`, but
                  slower with larger `num_workers`.
                - "dgl:dict": Process molecules as a `dict`. It's faster and requires less RAM during
                  pre-processing. It is slower during training with with `num_workers=0` since
                  DGLGraphs will be created during data-loading, but faster with large
                  `num_workers`, and less likely to cause memory issues with the parallelization.
                - "pyg:graph": Process molecules as `pyg.data.Data`. It's slower during pre-processing
                  and requires more RAM. It is faster during training with `num_workers=0`, but
                  slower with larger `num_workers`.
            dataset_class: The class used to create the dataset from which to sample.
        """
        super().__init__(
            batch_size_train_val=batch_size_train_val,
            batch_size_test=batch_size_test,
            num_workers=num_workers,
            pin_memory=pin_memory,
            persistent_workers=persistent_workers,
            collate_fn=collate_fn,
        )

        self.df = df
        self.df_path = df_path

        self.cache_data_path = str(cache_data_path) if cache_data_path is not None else None
        self.featurization = featurization if featurization is not None else {}

        self.smiles_col = smiles_col
        self.label_cols = self._parse_label_cols(label_cols, smiles_col)
        self.idx_col = idx_col
        self.sample_size = sample_size

        self.weights_col = weights_col
        self.weights_type = weights_type
        if self.weights_col is not None:
            assert self.weights_type is None

        self.split_val = split_val
        self.split_test = split_test
        self.split_seed = split_seed
        self.splits_path = splits_path

        self.featurization_n_jobs = featurization_n_jobs
        self.featurization_progress = featurization_progress
        self.featurization_backend = featurization_backend

        self.dataset = None
        self.train_ds = None
        self.val_ds = None
        self.test_ds = None
        self._predict_ds = None
        self.train_indices = None
        self.val_indices = None
        self.test_indices = None
        self.dataset_class = dataset_class

        # Whether to transform the smiles into a dglgraph or a dictionary compatible with dgl
        if prepare_dict_or_graph == "dgl:dict":
            self.smiles_transformer = partial(mol_to_graph_dict, **featurization)
        elif prepare_dict_or_graph == "dgl:graph":
            self.smiles_transformer = partial(mol_to_dglgraph, **featurization)
        elif prepare_dict_or_graph == "pyg:graph":
            self.smiles_transformer = partial(mol_to_pyggraph, **featurization)
        else:
            raise ValueError(
                f"`prepare_dict_or_graph` should be either 'dgl:dict', 'dgl:graph' or 'pyg:graph', Provided: `{prepare_dict_or_graph}`"
            )

    def prepare_data(self): # Can create train_ds, val_ds and test_ds here instead of setup. Be careful with the featurization (to not compute several times).
        """Called only from a single process in distributed settings. Steps:

        - If cache is set and exists, reload from cache.
        - Load the dataframe if its a path.
        - Extract smiles and labels from the dataframe.
        - Compute the features.
        - Compute or set split indices.
        - Make the list of dict dataset.
        """

        if self._load_from_cache():
            return True

        if self.df is None:
            # Only load the useful columns, as some dataset can be very large
            # when loading all columns
            label_cols = check_arg_iterator(self.label_cols, enforce_type=list)
            usecols = (
                check_arg_iterator(self.smiles_col, enforce_type=list)
                + label_cols
                + check_arg_iterator(self.idx_col, enforce_type=list)
                + check_arg_iterator(self.weights_col, enforce_type=list) # Can remove the weights (Dom says it's OK)
            )
            label_dtype = {col: np.float16 for col in label_cols}

            df = self._read_csv(self.df_path, usecols=usecols, dtype=label_dtype)
        else:
            df = self.df

        df = self._sub_sample_df(df)

        logger.info(f"Prepare dataset with {len(df)} data points.")

        # Extract smiles and labels
        smiles, labels, sample_idx, extras = self._extract_smiles_labels(
            df,
            smiles_col=self.smiles_col,
            label_cols=self.label_cols,
            idx_col=self.idx_col,
            weights_col=self.weights_col,
            weights_type=self.weights_type,
        )

        # Convert SMILES to features (graphs, fingerprints, etc.)
        features, idx_none = self._featurize_molecules(smiles, sample_idx)

        # Filter the molecules, labels, etc. for the molecules that failed featurization
        df, features, smiles, labels, sample_idx, extras = self._filter_none_molecules(
            idx_none, df, features, smiles, labels, sample_idx, extras
        )

        # Get splits indices
        self.train_indices, self.val_indices, self.test_indices = self._get_split_indices(
            len(df),
            split_val=self.split_val,
            split_test=self.split_test,
            split_seed=self.split_seed,
            splits_path=self.splits_path,
            sample_idx=sample_idx,
        )

        # Make the torch datasets (mostly a wrapper there is no memory overhead here)
        self.dataset = self.dataset_class(
            smiles=smiles,
            features=features,
            labels=labels,
            **extras,
        )

        self._save_to_cache()

    def setup(self, stage: str = None): # Can get rid of setup because a single dataset will have molecules exclusively in train, val or test
        """Prepare the torch dataset. Called on every GPUs. Setting state here is ok."""

        if stage == "fit" or stage is None:
            self.train_ds = Subset(self.dataset, self.train_indices)  # type: ignore
            self.val_ds = Subset(self.dataset, self.val_indices)  # type: ignore

        if stage == "test" or stage is None:
            self.test_ds = Subset(self.dataset, self.test_indices)  # type: ignore

    def _featurize_molecules(
        self, smiles: Iterable[str], sample_idx: Iterable[int] = None
    ) -> Tuple[List, List]:
        """
        Precompute the features (graphs, fingerprints, etc.) from the SMILES.
        Features are computed from `self.smiles_transformer`.
        A warning is issued to mention which molecules failed featurization.

        Note:
            (hadim): in case of very large dataset we could:
            - or cache the data and read from it during `next(iter(dataloader))`
            - or compute the features on-the-fly during `next(iter(dataloader))`
            For now we compute in advance and hold everything in memory.

        Parameters:
            smiles: A list of all the molecular SMILES to featurize
            sample_idx: The indexes corresponding to the sampled SMILES.
                If not provided, computed from `numpy.arange`.

        Returns:
            features: A list of all the featurized molecules
            idx_none: A list of the indexes that failed featurization
        """

        # Loop all the smiles and compute the features
        if self.featurization_n_jobs == 0:
            features = [self.smiles_transformer(s) for s in tqdm(smiles)]
        else:
            features = Parallel(n_jobs=self.featurization_n_jobs, backend=self.featurization_backend)(
                delayed(self.smiles_transformer)(s) for s in tqdm(smiles)
            )

        # Warn about None molecules
        if sample_idx is None:
            sample_idx = np.arange(len(smiles))
        idx_none = [ii for ii, feat in enumerate(features) if feat is None]
        if len(idx_none) > 0:
            mols_to_msg = [f"{sample_idx[idx]}: {smiles[idx]}" for idx in idx_none]
            msg = "\n".join(mols_to_msg)
            logger.warning(
                (f"{len(idx_none)} molecules will be removed since they failed featurization:\n" + msg)
            )

        return features, idx_none

    @staticmethod
    def _filter_none_molecules(
        idx_none: Iterable,
        *args: Union[pd.DataFrame, pd.Series, np.ndarray, torch.Tensor, list, tuple, Dict[Any, Iterable]],
    ) -> List[Union[pd.DataFrame, pd.Series, np.ndarray, torch.Tensor, list, tuple, Dict[Any, Iterable]]]:
        """
        Filter the molecules, labels, etc. for the molecules that failed featurization.

        Parameters:
            idx_none: A list of the indexes that failed featurization
            args: Any argument from which to filter the failed SMILES.
                Can be a `list`, `tuple`, `Tensor`, `np.array`, `Dict`, `pd.DataFrame`, `pd.Series`.
                Otherwise, it is not filtered.
                WARNING: If a `pd.DataFrame` or `pd.Series` is passed, it filters by the row indexes,
                NOT by the `DataFrame.index` or `Series.index`! Be careful!

        Returns:
            out: All the `args` with the indexes from `idx_none` removed.
        """
        if len(idx_none) == 0:
            return args
        idx_none = np.asarray(idx_none)

        out = []
        for arg in args:
            if isinstance(arg, pd.DataFrame):
                new = arg.drop(arg.index[idx_none], axis=0)
            elif isinstance(arg, pd.Series):
                new = arg.drop(arg.index[idx_none], axis=0)
            elif isinstance(arg, np.ndarray):
                new = np.delete(arg, idx_none, axis=0)
            elif isinstance(arg, torch.Tensor):
                not_none = torch.ones(arg.shape[0], dtype=bool)
                not_none[idx_none] = False
                new = arg[not_none]
            elif isinstance(arg, (list, tuple)):
                arg = list(arg)
                new = [elem for ii, elem in enumerate(arg) if ii not in idx_none]
            elif isinstance(arg, dict):
                new = {}
                for key, val in arg.items():
                    new[key] = GraphFromSmilesDataModule._filter_none_molecules(idx_none, val)
            else:
                new = arg
            out.append(new)

        out = tuple(out) if len(out) > 1 else out[0]

        return out

    def _parse_label_cols(self, label_cols: Union[Type[None], str, List[str]], smiles_col: str) -> List[str]:
        r"""
        Parse the choice of label columns depending on the type of input.
        The input parameters `label_cols` and `smiles_col` are described in
        the `__init__` method.
        """
        if self.df is None:
            # Only load the useful columns, as some dataset can be very large
            # when loading all columns
            df = self._read_csv(self.df_path, nrows=0)
        else:
            df = self.df
        cols = list(df.columns)

        # A star `*` at the beginning or end of the string specifies to look for all
        # columns that starts/end with a specific string
        if isinstance(label_cols, str):
            if label_cols[0] == "*":
                label_cols = [col for col in cols if str(col).endswith(label_cols[1:])]
            elif label_cols[-1] == "*":
                label_cols = [col for col in cols if str(col).startswith(label_cols[:-1])]
            else:
                label_cols = [label_cols]

        elif label_cols is None:
            label_cols = [col for col in cols if col != smiles_col]

        return check_arg_iterator(label_cols, enforce_type=list)

    @property
    def is_prepared(self):
        if not hasattr(self, "dataset"):
            return False
        return getattr(self, "dataset") is not None

    @property
    def is_setup(self):
        if not (hasattr(self, "train_ds") or hasattr(self, "test_ds")):
            return False
        return (getattr(self, "train_ds") is not None) or (getattr(self, "test_ds") is not None)

    @property
    def num_node_feats(self):
        """Return the number of node features in the first graph"""

        graph = self.get_first_graph()
        if isinstance(graph, (dgl.DGLGraph, GraphDict)):
            if "feat" in graph.ndata.keys():
                return graph.ndata["feat"].shape[1]  # type: ignore_errors: bool
            else:
                return 0
        elif isinstance(graph, (Data, Batch)):
            if "feat" in graph.keys:
                return graph["feat"].shape[1]  # type: ignore_errors: bool
            else:
                return 0

        num_feats = 0
        if "feat" in graph.ndata.keys():
            num_feats += graph.ndata["feat"].shape[1]
        return num_feats

    @property
    def num_node_feats_with_positional_encoding(self):
        """Return the number of node features in the first graph
        including positional encoding features."""

        graph = self.get_first_graph()
        num_feats = 0
        if "feat" in graph.ndata.keys():
            num_feats += graph.ndata["feat"].shape[1]
        if "pos_enc_feats_sign_flip" in graph.ndata.keys():
            num_feats += graph.ndata["pos_enc_feats_sign_flip"].shape[1]
        if "pos_enc_feats_no_flip" in graph.ndata.keys():
            num_feats += graph.ndata["pos_enc_feats_no_flip"].shape[1]
        return num_feats

    @property
    def num_edge_feats(self):
        """Return the number of edge features in the first graph"""

        graph = self.get_first_graph()
        if isinstance(graph, (dgl.DGLGraph, GraphDict)):
            if "edge_feat" in graph.edata.keys():
                return graph.edata["edge_feat"].shape[1]  # type: ignore_errors: bool
            else:
                return 0
        elif isinstance(graph, (Data, Batch)):
            if "edge_feat" in graph.keys:
                return graph["edge_feat"].shape[1]  # type: ignore_errors: bool
            else:
                return 0
        else:
            raise ValueError("Unknown edge_feat")

    def get_first_graph(self):
        """
        Low memory footprint method to get the first datapoint DGL graph.
        The first 10 rows of the data are read in case the first one has a featurization
        error. If all 10 first element, then `None` is returned, otherwise the first
        graph to not fail is returned.
        """
        if self.df is None:
            df = self._read_csv(self.df_path, nrows=10)
        else:
            df = self.df.iloc[0:10, :]

        smiles, _, _, _ = self._extract_smiles_labels(df, self.smiles_col, self.label_cols)

        graph = None
        for s in smiles:
            graph = self.smiles_transformer(s)
            if graph is not None:
                break

        if isinstance(graph, GraphDict):
            graph = graph.make_dgl_graph(mask_nan=0.0)

        return graph

    # Private methods

    def _save_to_cache(self):
        """Save the built dataset, indices and featurization arguments into a cache file."""

        # Cache on disk
        if self.cache_data_path is not None:
            logger.info(f"Write prepared datamodule to {self.cache_data_path}")
            cache = {}
            cache["dataset"] = self.dataset
            cache["train_indices"] = self.train_indices
            cache["val_indices"] = self.val_indices
            cache["test_indices"] = self.test_indices

            # Save featurization args used
            cache["featurization_args"] = mol_to_graph_signature(dict(self.featurization or {}))

            with fsspec.open(self.cache_data_path, "wb", compression="infer") as f:
                torch.save(cache, f)

    def _load_from_cache(self):
        """Attempt to reload the data from cache. Return True if data has been
        reloaded from the cache.
        """

        if self.cache_data_path is None:
            # Cache path is not provided.
            return False

        if not fs.exists(self.cache_data_path):
            # Cache patch does not exist.
            return False

        # Reload from cache if it exists and is valid
        logger.info(f"Try reloading the data module from {self.cache_data_path}.")

        # Load cache and save it locally in a temp folder.
        # This allows loading the cache much faster if it is zipped or in the cloud
        filesystem, _ = fsspec.core.url_to_fs(self.cache_data_path, mode="rb")
        protocol = check_arg_iterator(filesystem.protocol, enforce_type=list)
        filesystem = fsspec.filesystem(
            "filecache",
            target_protocol=protocol[0],
            target_options={"anon": True},
            cache_storage=tempfile.TemporaryDirectory().name,
            compression="infer",
        )
        with filesystem.open(self.cache_data_path, "rb", compression="infer") as f:
            cache = torch.load(f)

        # Are the required keys present?
        excepted_cache_keys = {
            "dataset",
            "test_indices",
            "train_indices",
            "val_indices",
        }
        if not set(cache.keys()) != excepted_cache_keys:
            logger.info(
                f"Cache looks invalid with keys: {cache.keys()}. Excepted keys are {excepted_cache_keys}"
            )
            logger.info("Fallback to regular data preparation steps.")
            return False

        # Is the featurization signature the same?
        current_signature = mol_to_graph_signature(dict(self.featurization or {}))
        cache_signature = mol_to_graph_signature(cache["featurization_args"])

        if current_signature != cache_signature:
            logger.info(f"Cache featurizer arguments are different than the provided ones.")
            logger.info(f"Cache featurizer arguments: {cache_signature}")
            logger.info(f"Provided featurizer arguments: {current_signature}.")
            logger.info("Fallback to regular data preparation steps.")
            return False

        # At this point the cache can be loaded

        self.dataset = cache["dataset"]
        self.train_indices = cache["train_indices"]
        self.val_indices = cache["val_indices"]
        self.test_indices = cache["test_indices"]

        logger.info(f"Datamodule correctly reloaded from cache.")

        return True

    def _extract_smiles_labels(
        self,
        df: pd.DataFrame,
        smiles_col: str = None,
        label_cols: List[str] = [],
        idx_col: str = None,
        weights_col: str = None,
        weights_type: str = None,
    ) -> Tuple[
        np.ndarray, np.ndarray, Union[Type[None], np.ndarray], Dict[str, Union[Type[None], np.ndarray]]
    ]:
        """For a given dataframe extract the SMILES and labels columns. Smiles is returned as a list
        of string while labels are returned as a 2D numpy array.
        """

        if smiles_col is None:
            smiles_col_all = [col for col in df.columns if "smile" in str(col).lower()]
            if len(smiles_col_all) == 0:
                raise ValueError(f"No SMILES column found in dataframe. Columns are {df.columns}")
            elif len(smiles_col_all) > 1:
                raise ValueError(
                    f"Multiple SMILES column found in dataframe. SMILES Columns are {smiles_col_all}"
                )

            smiles_col = smiles_col_all[0]

        if label_cols is None:
            label_cols = df.columns.drop(smiles_col)

        label_cols = check_arg_iterator(label_cols, enforce_type=list)

        smiles = df[smiles_col].values
        if len(label_cols) > 0:
            labels = [pd.to_numeric(df[col], errors="coerce") for col in label_cols]
            labels = np.stack(labels, axis=1)
        else:
            labels = np.zeros([len(smiles), 0])

        indices = None
        if idx_col is not None:
            indices = df[idx_col].values

        sample_idx = df.index.values

        # Extract the weights
        weights = None
        if weights_col is not None:
            weights = df[weights_col].values
        elif weights_type is not None:
            if not np.all((labels == 0) | (labels == 1)):
                raise ValueError("Labels must be binary for `weights_type`")

            if weights_type == "sample_label_balanced":
                ratio_pos_neg = np.sum(labels, axis=0, keepdims=1) / labels.shape[0]
                weights = np.zeros(labels.shape)
                weights[labels == 0] = ratio_pos_neg
                weights[labels == 1] = ratio_pos_neg**-1

            elif weights_type == "sample_balanced":
                ratio_pos_neg = np.sum(labels, axis=0, keepdims=1) / labels.shape[0]
                weights = np.zeros(labels.shape)
                weights[labels == 0] = ratio_pos_neg
                weights[labels == 1] = ratio_pos_neg**-1
                weights = np.prod(weights, axis=1)

            else:
                raise ValueError(f"Undefined `weights_type` {weights_type}")

            weights /= np.max(weights)  # Put the max weight to 1

        extras = {"indices": indices, "weights": weights}
        return smiles, labels, sample_idx, extras

    def _get_split_indices(
        self,
        dataset_size: int,
        split_val: float,
        split_test: float,
        sample_idx: Optional[Iterable[int]] = None,
        split_seed: int = None,
        splits_path: Union[str, os.PathLike] = None,
    ):
        """Compute indices of random splits."""

        if sample_idx is None:
            sample_idx = np.arange(dataset_size)

        if splits_path is None:
            # Random splitting
            train_indices, val_test_indices = train_test_split(
                sample_idx,
                test_size=split_val + split_test,
                random_state=split_seed,
            )

            sub_split_test = split_test / (split_test + split_val)
            if split_test > 0:
                val_indices, test_indices = train_test_split(
                    val_test_indices,
                    test_size=sub_split_test,
                    random_state=split_seed,
                )
            else:
                val_indices = val_test_indices
                test_indices = np.array([])

        else:
            # Split from an indices file
            with fsspec.open(str(splits_path)) as f:
                splits = self._read_csv(splits_path)

            train_indices = splits["train"].dropna().astype("int").tolist()
            val_indices = splits["val"].dropna().astype("int").tolist()
            test_indices = splits["test"].dropna().astype("int").tolist()

        # Filter train, val and test indices
        _, train_idx, _ = np.intersect1d(sample_idx, train_indices, return_indices=True)
        train_indices = train_idx.tolist()
        _, valid_idx, _ = np.intersect1d(sample_idx, val_indices, return_indices=True)
        val_indices = valid_idx.tolist()
        _, test_idx, _ = np.intersect1d(sample_idx, test_indices, return_indices=True)
        test_indices = test_idx.tolist()

        return train_indices, val_indices, test_indices

    def _sub_sample_df(self, df):
        # Sub-sample the dataframe
        if isinstance(self.sample_size, int):
            n = min(self.sample_size, df.shape[0])
            df = df.sample(n=n)
        elif isinstance(self.sample_size, float):
            df = df.sample(f=self.sample_size)
        elif self.sample_size is None:
            pass
        else:
            raise ValueError(f"Wrong value for `self.sample_size`: {self.sample_size}")

        return df

    def __len__(self) -> int:
        r"""
        Returns the number of elements of the current DataModule
        """
        if self.df is None:
            df = self._read_csv(self.df_path, usecols=[self.smiles_col])
        else:
            df = self.df

        return len(df)

    def to_dict(self):
        obj_repr = {}
        obj_repr["name"] = self.__class__.__name__
        obj_repr["len"] = len(self)
        obj_repr["train_size"] = len(self.train_indices) if self.train_indices is not None else None
        obj_repr["val_size"] = len(self.val_indices) if self.val_indices is not None else None
        obj_repr["test_size"] = len(self.test_indices) if self.test_indices is not None else None
        obj_repr["batch_size_train_val"] = self.batch_size_train_val
        obj_repr["batch_size_test"] = self.batch_size_test
        obj_repr["num_node_feats"] = self.num_node_feats
        obj_repr["num_node_feats_with_positional_encoding"] = self.num_node_feats_with_positional_encoding
        obj_repr["num_edge_feats"] = self.num_edge_feats
        obj_repr["num_labels"] = len(self.label_cols)
        obj_repr["collate_fn"] = self.collate_fn.__name__
        obj_repr["featurization"] = self.featurization
        return obj_repr

    def __repr__(self):
        """Controls how the class is printed"""
        return omegaconf.OmegaConf.to_yaml(self.to_dict())

class DatasetParams():
   def __init__(
       self,
       task_name: str,
       df: pd.DataFrame = None,
       df_path: Optional[Union[str, os.PathLike]] = None,
       smiles_col: str = None,
       label_cols: List[str] = None,
       weights_col: str = None,
       weights_type: str = None,
       idx_col: str = None,
       sample_size: Union[int, float, Type[None]] = None,
       split_val: float = 0.2,
       split_test: float = 0.2,
       split_seed: int = None,
       splits_path: Optional[Union[str, os.PathLike]] = None,
   ):
       self.task_name = task_name
       self.df = df
       self.df_path = df_path
       self.smiles_col = smiles_col
       self.label_cols = label_cols
       self.weights_col = weights_col
       self.weights_type = weights_type
       self.idx_col = idx_col
       self.sample_size = sample_size
       self.split_val = split_val
       self.split_test = split_test
       self.split_seed = split_seed
       self.splits_path = splits_path
class MultitaskFromSmilesDataModule(BaseDataModule):
    def __init__(
        self,
        #task_df: Dict[str, pd.DataFrame] = None,
        #task_df_path: Optional[Dict[str, Union[str, os.PathLike]]] = None,
        #task_smiles_col: Dict[str, str] = None,
        #task_label_cols: Dict[str, List[str]] = None,
        #task_weights_col: Dict[str, str] = None,
        #task_weights_type: Dict[str, str] = None,
        #task_idx_col: Dict[str, str] = None,
        #task_sample_size: Dict[str, Union[int, float, None]] = None,
        #task_split_val: Dict[str, float] = None,
        #task_split_test: Dict[str, float]= None,
        #task_split_seed: Dict[str, int] = None,
        #task_splits_path: Optional[Dict[str, Union[str, os.PathLike]]] = None,
        task_specific_args: Dict[str, Any],         # Create a class that so that we can have a dictionary of class
        cache_data_path: Optional[Union[str, os.PathLike]] = None,
        featurization: Optional[Union[Dict[str, Any], omegaconf.DictConfig]] = None,
        batch_size_train_val: int = 16,
        batch_size_test: int = 16,
        num_workers: int = 0,
        pin_memory: bool = True,
        persistent_workers: bool = False,
        featurization_n_jobs: int = -1,
        featurization_progress: bool = False,
        featurization_backend: str = "loky",
        collate_fn: Optional[Callable] = None,
        prepare_dict_or_graph: str = "pyg:graph",
        dataset_class: type = MultitaskDataset,
    ):
        """
        Parameters: only for parameters beginning with task_*, we have a dictionary where the key is the task name
        and the value is specified below.
            task_df: (value) a dataframe
            task_df_path: (value) a path to a dataframe to load (CSV file). `df` takes precedence over
                `df_path`.
            task_smiles_col: (value) Name of the SMILES column. If set to `None`, it will look for
                a column with the word "smile" (case insensitive) in it.
                If no such column is found, an error will be raised.
            task_label_cols: (value) Name of the columns to use as labels, with different options.

                - `list`: A list of all column names to use
                - `None`: All the columns are used except the SMILES one.
                - `str`: The name of the single column to use
                - `*str`: A string starting by a `*` means all columns whose name
                  ends with the specified `str`
                - `str*`: A string ending by a `*` means all columns whose name
                  starts with the specified `str`

            task_weights_col: (value) Name of the column to use as sample weights. If `None`, no
                weights are used. This parameter cannot be used together with `weights_type`.
            task_weights_type: (value) The type of weights to use. This parameter cannot be used together with `weights_col`.
                **It only supports multi-label binary classification.**

                Supported types:

                - `None`: No weights are used.
                - `"sample_balanced"`: A weight is assigned to each sample inversely
                    proportional to the number of positive value. If there are multiple
                    labels, the product of the weights is used.
                - `"sample_label_balanced"`: Similar to the `"sample_balanced"` weights,
                    but the weights are applied to each element individually, without
                    computing the product of the weights for a given sample.

            task_idx_col: (value) Name of the columns to use as indices. Unused if set to None.
            task_sample_size: (value)

                - `int`: The maximum number of elements to take from the dataset.
                - `float`: Value between 0 and 1 representing the fraction of the dataset to consider
                - `None`: all elements are considered.
            task_split_val: (value) Ratio for the validation split.
            task_split_test: (value) Ratio for the test split.
            task_split_seed: (value) Seed to use for the random split. More complex splitting strategy
                should be implemented.
            task_splits_path: (value) A path a CSV file containing indices for the splits. The file must contains
                3 columns "train", "val" and "test". It takes precedence over `split_val` and `split_test`.

            cache_data_path: path where to save or reload the cached data. The path can be
                remote (S3, GS, etc).
            featurization: args to apply to the SMILES to Graph featurizer.
            batch_size_train_val: batch size for training and val dataset.
            batch_size_test: batch size for test dataset.
            num_workers: Number of workers for the dataloader. Use -1 to use all available
                cores.
            pin_memory: Whether to pin on paginated CPU memory for the dataloader.
            featurization_n_jobs: Number of cores to use for the featurization.
            featurization_progress: whether to show a progress bar during featurization.
            featurization_backend: The backend to use for the molecular featurization.

                - "multiprocessing": Found to cause less memory issues.
                - "loky": joblib's Default. Found to cause memory leaks.
                - "threading": Found to be slow.

            collate_fn: A custom torch collate function. Default is to `goli.data.goli_collate_fn`
            prepare_dict_or_graph: Whether to preprocess all molecules as DGL graphs, DGL dict or PyG graphs.
                Possible options:

                - "dgl:graph": Process molecules as `dgl.DGLGraph`. It's slower during pre-processing
                  and requires more RAM. It is faster during training with `num_workers=0`, but
                  slower with larger `num_workers`.
                - "dgl:dict": Process molecules as a `dict`. It's faster and requires less RAM during
                  pre-processing. It is slower during training with with `num_workers=0` since
                  DGLGraphs will be created during data-loading, but faster with large
                  `num_workers`, and less likely to cause memory issues with the parallelization.
                - "pyg:graph": Process molecules as `pyg.data.Data`.
            dataset_class: The class used to create the dataset from which to sample.
        """
        super().__init__(
            batch_size_train_val=batch_size_train_val,
            batch_size_test=batch_size_test,
            num_workers=num_workers,
            pin_memory=pin_memory,
            persistent_workers=persistent_workers,
            collate_fn=collate_fn,
        )

        #self.task_df = task_df
        #self.task_df_path = task_df_path
        #self.task_smiles_col = task_smiles_col
        #self.task_abel_cols = {task: self._parse_label_cols(task_df[task], task_df_path[task], task_label_cols[task], task_smiles_col[task]) for task in self.task_df.keys()} # Make sure this is not none
        #self.idx_col = task_idx_col
        #self.task_weights_col = task_weights_col      # Can remove this
        #self.task_weights_type = task_weights_type    # Can remove this
        #self.task_idx_col = task_idx_col
        #self.task_sample_size = task_sample_size
        #self.task_split_val = task_split_val
        #self.task_split_test = task_split_test
        #self.task_spit_seed = task_split_seed
        #self.task_splits_path = task_splits_path
        self.task_specific_args = task_specific_args

        self.featurization_n_jobs = featurization_n_jobs
        self.featurization_progress = featurization_progress
        self.featurization_backend = featurization_backend

        self.dataset_class = dataset_class

        self.task_train_indices = None
        self.task_val_indices = None
        self.task_test_indices = None

        self.single_task_datasets = None
        self.train_singletask_datasets = None
        self.val_singletask_datasets = None
        self.test_singletask_datasets = None

        self.dataset = None
        self.train_ds = None
        self.val_ds = None
        self.test_ds = None

        # Whether to transform the smiles into a dglgraph or a dictionary compatible with dgl
        if prepare_dict_or_graph == "dgl:dict":
            self.smiles_transformer = partial(mol_to_graph_dict, **featurization)
        elif prepare_dict_or_graph == "dgl:graph":
            self.smiles_transformer = partial(mol_to_dglgraph, **featurization)
        elif prepare_dict_or_graph == "pyg:graph":
            self.smiles_transformer = partial(mol_to_pyggraph, **featurization)
        else:
            raise ValueError(
                f"`prepare_dict_or_graph` should be either 'dgl:dict', 'dgl:graph' or 'pyg:graph', Provided: `{prepare_dict_or_graph}`"
            )

    def prepare_data(self):
        """Called only from a single process in distributed settings. Steps:

        - If each cache is set and exists, reload from cache and return. Otherwise,
        - For each single-task dataset:
            - Load its dataframe from a path (if provided)
            - Subsample the dataframe
            - Extract the smiles, labels from the dataframe
        - In the previous step, we were also able to get the unique smiles, which we use to compute the features
        - For each single-task dataframe and associated data (smiles, labels, etc.):
            - Filter out the data corresponding to molecules which failed featurization.
            - Create a corresponding SingletaskDataset
            - Split the SingletaskDataset according to the task-specific splits for train, val and test
        """
        # TODO (Gabriela): Implement the ability to load from cache.

        """Load all single-task dataframes."""
        task_df = {}
        for task, args in self.task_specific_args.items():
            if args["df"] is None:
                # Only load the useful columns, as some datasets can be very large when loading all columns.
                label_cols = check_arg_iterator(args["label_cols"], enforce_type=list)
                usecols = (
                    check_arg_iterator(args["smiles_col"], enforce_type=list)
                    + label_cols
                    + check_arg_iterator(args["idx_col"], enforce_type=list)
                    + check_arg_iterator(args["weights_col"], enforce_type=list)
                )
                label_dtype = {col: np.float16 for col in label_cols}

                task_df[task] = self._read_csv(args["df_path"], usecols=usecols, dtype=label_dtype)
            else:
                task_df[task] = args["df"]

        """Subsample the data frames and extract the necessary data to create SingleTaskDatasets for each task (smiles, labels, extras)."""
        task_dataset_args = {}
        for task in task_df.keys():
            task_dataset_args[task] = {}

        for task, df in task_df.items():
            # Subsample all the dataframes
            sample_size = self.task_specific_args[task]["sample_size"]
            df = self._sub_sample_df(df, sample_size)

            logger.info(f"Prepare single-task dataset for task '{task}' with {len(df)} data points.")

            # Extract smiles, labels, extras
            args = self.task_specific_args[task]
            smiles, labels, sample_idx, extras = self._extract_smiles_labels(
                df,
                smiles_col=args["smiles_col"],
                label_cols=args["label_cols"],
                idx_col=args["idx_col"],
                weights_col=args["weights_col"],
                weights_type=args["weights_type"],
            )

            # Store the relevant information for each task's dataset
            task_dataset_args[task]["smiles"] = smiles
            task_dataset_args[task]["labels"] = labels
            task_dataset_args[task]["sample_idx"] = sample_idx
            task_dataset_args[task]["extras"] = extras

        """Convert SMILES to features (graphs, fingerprints, etc.) for the unique molecules found."""
        all_smiles = []
        all_tasks = []
        for task, dataset_args in task_dataset_args.items():
            all_smiles.extend(dataset_args["smiles"])
            for count in range(len(dataset_args["smiles"])):
                all_tasks.append(task)
        # Get all unique mol ids
        all_mol_ids = smiles_to_unique_mol_ids(all_smiles)
        unique_mol_ids, inv = np.unique(all_mol_ids, return_inverse=True)
        mol_ids = unique_mol_ids
        # Get smiles to be used for featurization with those mol ids.
        smiles_to_featurize = []
        for id in range(len(mol_ids)):
            for all_idx, unique_idx in enumerate(inv):
                if unique_idx == id:  # If we found this unique mol id
                    smiles_to_featurize.append(all_smiles[all_idx])
                    break # No need to check if another smiles matches
        assert len(mol_ids) == len(smiles_to_featurize)

        # Convert SMILES to features
        features, idx_none = self._featurize_molecules(smiles_to_featurize) # sample_idx is removed ... might need to add it again later in another way

        # Store the features (including Nones, which will be filtered in the next step)
        for task in task_dataset_args.keys():
            task_dataset_args[task]["features"] = []
            task_dataset_args[task]["idx_none"] = []
        # Create a list of features matching up with the original smiles
        all_features = [features[unique_idx] for unique_idx in inv]

        # Add the features to the task-specific data
        for all_idx, task in enumerate(all_tasks):
            task_dataset_args[task]["features"].append(all_features[all_idx])
        # Update idx_none per task for later filtering
        for task, args in task_dataset_args.items():
            for idx, feat in enumerate(args["features"]):
                if feat == None: args["idx_none"].append(idx)

        """Filter data based on molecules which failed featurization. Create single task datasets as well."""
        self.single_task_datasets = {}
        for task, args in task_dataset_args.items():
            df, features, smiles, labels, sample_idx, extras = self._filter_none_molecules(
                args["idx_none"],
                task_df[task],
                args["features"],
                args["smiles"],
                args["labels"],
                args["sample_idx"],
                args["extras"]
            )

            # Update the data
            task_dataset_args[task]["smiles"] = smiles
            task_dataset_args[task]["labels"] = labels
            task_dataset_args[task]["features"] = features
            task_dataset_args[task]["sample_idx"] = sample_idx
            task_dataset_args[task]["extras"] = extras

            # We have the necessary components to create single-task datasets.
            self.single_task_datasets[task] = SingleTaskDataset(
                features=task_dataset_args[task]["features"],
                labels=task_dataset_args[task]["labels"],
                smiles=task_dataset_args[task]["smiles"],
                **task_dataset_args[task]["extras"],
            )

        """We split the data up to create train, val and test datasets"""
        self.task_train_indices = {}
        self.task_val_indices = {}
        self.task_test_indices = {}

        self.train_singletask_datasets = {}
        self.val_singletask_datasets = {}
        self.test_singletask_datasets = {}
        for task, df in task_df.items():
            train_indices, val_indices, test_indices = self._get_split_indices(
                len(df),
                split_val=self.task_specific_args[task]["split_val"],
                split_test=self.task_specific_args[task]["split_test"],
                split_seed=self.task_specific_args[task]["split_seed"],
                splits_path=self.task_specific_args[task]["splits_path"],
                sample_idx=task_dataset_args[task]["sample_idx"],
            )
            self.task_train_indices[task] = train_indices
            self.task_val_indices[task] = val_indices
            self.task_test_indices[task] = test_indices

            #train_singletask_datasets[task] = Subset()
            self.train_singletask_datasets[task] = Subset(self.single_task_datasets[task], train_indices)
            self.val_singletask_datasets[task] = Subset(self.single_task_datasets[task], val_indices)
            self.test_singletask_datasets[task] = Subset(self.single_task_datasets[task], test_indices)


        # TODO (Gabriela): Implement the ability to save to cache.

    def setup(self, stage: str = None): # Can possibly get rid of setup because a single dataset will have molecules exclusively in train, val or test
        """Prepare the torch dataset. Called on every GPUs. Setting state here is ok."""

        if stage == "fit" or stage is None:
            self.train_ds = MultitaskDataset(self.train_singletask_datasets)  # type: ignore
            self.val_ds = MultitaskDataset(self.val_singletask_datasets)  # type: ignore
            # Produce the label sizes
            train_label_sizes = self.train_ds.set_label_size_dict()
            val_label_sizes = self.val_ds.set_label_size_dict()
            #label_sizes = train_label_sizes
            #label_sizes.update(val_label_sizes)

        if stage == "test" or stage is None:
            self.test_ds = MultitaskDataset(self.test_singletask_datasets)  # type: ignore
            # Produce the label sizes
            test_label_sizes = self.test_ds.set_label_size_dict()
            #label_sizes.update(test_label_sizes)

        # Produce the label sizes
        #train_label_sizes = self.train_ds.set_label_size_dict()
        #val_label_sizes = self.val_ds.set_label_size_dict()
        #test_label_sizes = self.test_ds.set_label_size_dict()

        #label_sizes = train_label_sizes
        #label_sizes.update(val_label_sizes)
        #label_sizes.update(test_label_sizes)

    # Cannot be used as is for the multitask version, because sample_idx does not apply.
    def _featurize_molecules(self, smiles: Iterable[str]) -> Tuple[List, List]:
        """
        Precompute the features (graphs, fingerprints, etc.) from the SMILES.
        Features are computed from `self.smiles_transformer`.
        A warning is issued to mention which molecules failed featurization.

        Note:
            (hadim): in case of very large dataset we could:
            - or cache the data and read from it during `next(iter(dataloader))`
            - or compute the features on-the-fly during `next(iter(dataloader))`
            For now we compute in advance and hold everything in memory.

        Parameters:
            smiles: A list of all the molecular SMILES to featurize
            sample_idx: The indexes corresponding to the sampled SMILES.
                If not provided, computed from `numpy.arange`.

        Returns:
            features: A list of all the featurized molecules
            idx_none: A list of the indexes that failed featurization
        """

        # Loop all the smiles and compute the features
        if self.featurization_n_jobs == 0:
            features = [self.smiles_transformer(s) for s in tqdm(smiles)]
        else:
            features = Parallel(n_jobs=self.featurization_n_jobs, backend=self.featurization_backend)(
                delayed(self.smiles_transformer)(s) for s in tqdm(smiles)
            )

        # Warn about None molecules
        idx_none = [ii for ii, feat in enumerate(features) if feat is None]
        if len(idx_none) > 0:
            mols_to_msg = [f"{smiles[idx]}" for idx in idx_none]
            msg = "\n".join(mols_to_msg)
            logger.warning(
                (f"{len(idx_none)} molecules will be removed since they failed featurization:\n" + msg)
            )

        return features, idx_none

    @staticmethod
    def _filter_none_molecules(
        idx_none: Iterable,
        *args: Union[pd.DataFrame, pd.Series, np.ndarray, torch.Tensor, list, tuple, Dict[Any, Iterable]],
    ) -> List[Union[pd.DataFrame, pd.Series, np.ndarray, torch.Tensor, list, tuple, Dict[Any, Iterable]]]:
        """
        Filter the molecules, labels, etc. for the molecules that failed featurization.

        Parameters:
            idx_none: A list of the indexes that failed featurization
            args: Any argument from which to filter the failed SMILES.
                Can be a `list`, `tuple`, `Tensor`, `np.array`, `Dict`, `pd.DataFrame`, `pd.Series`.
                Otherwise, it is not filtered.
                WARNING: If a `pd.DataFrame` or `pd.Series` is passed, it filters by the row indexes,
                NOT by the `DataFrame.index` or `Series.index`! Be careful!

        Returns:
            out: All the `args` with the indexes from `idx_none` removed.
        """
        if len(idx_none) == 0:
            return args
        idx_none = np.asarray(idx_none)

        out = []
        for arg in args:
            if isinstance(arg, pd.DataFrame):
                new = arg.drop(arg.index[idx_none], axis=0)
            elif isinstance(arg, pd.Series):
                new = arg.drop(arg.index[idx_none], axis=0)
            elif isinstance(arg, np.ndarray):
                new = np.delete(arg, idx_none, axis=0)
            elif isinstance(arg, torch.Tensor):
                not_none = torch.ones(arg.shape[0], dtype=bool)
                not_none[idx_none] = False
                new = arg[not_none]
            elif isinstance(arg, (list, tuple)):
                arg = list(arg)
                new = [elem for ii, elem in enumerate(arg) if ii not in idx_none]
            elif isinstance(arg, dict):
                new = {}
                for key, val in arg.items():
                    new[key] = GraphFromSmilesDataModule._filter_none_molecules(idx_none, val)    # Careful
            else:
                new = arg
            out.append(new)

        out = tuple(out) if len(out) > 1 else out[0]

        return out

    def _parse_label_cols(
        self,
        df: pd.DataFrame,
        df_path: str,
        str: Optional[Union[str, os.PathLike]],
        label_cols: Union[Type[None], str, List[str]],
        smiles_col: str
        ) -> List[str]:
        r"""
        Parse the choice of label columns depending on the type of input.
        The input parameters `label_cols` and `smiles_col` are described in
        the `__init__` method.
        """
        if df is None:
            # Only load the useful columns, as some dataset can be very large
            # when loading all columns
            data_frame = self._read_csv(df_path, nrows=0)
        else:
            data_frame = df
        cols = list(data_frame.columns)

        # A star `*` at the beginning or end of the string specifies to look for all
        # columns that starts/end with a specific string
        if isinstance(label_cols, str):
            if label_cols[0] == "*":
                label_cols = [col for col in cols if str(col).endswith(label_cols[1:])]
            elif label_cols[-1] == "*":
                label_cols = [col for col in cols if str(col).startswith(label_cols[:-1])]
            else:
                label_cols = [label_cols]

        elif label_cols is None:
            label_cols = [col for col in cols if col != smiles_col]

        return check_arg_iterator(label_cols, enforce_type=list)

    @property
    def is_prepared(self):
        if not hasattr(self, "dataset"):
            return False
        return getattr(self, "dataset") is not None

    @property
    def is_setup(self):
        if not (hasattr(self, "train_ds") or hasattr(self, "test_ds")):
            return False
        return (getattr(self, "train_ds") is not None) or (getattr(self, "test_ds") is not None)

    @property
    def num_node_feats(self):
        """Return the number of node features in the first graph"""

        graph = self.get_first_graph()
        num_feats = 0
        if "feat" in graph.ndata.keys():
            num_feats += graph.ndata["feat"].shape[1]
        return num_feats

    @property
    def num_node_feats_with_positional_encoding(self):
        """Return the number of node features in the first graph
        including positional encoding features."""

        graph = self.get_first_graph()
        num_feats = 0
        if isinstance(graph, (dgl.DGLGraph, GraphDict)):
            graph = graph.ndata

        empty = torch.Tensor([])
        num_feats  = graph.get("feat", empty).shape[-1]
        num_feats += graph.get("pos_enc_feats_sign_flip", empty).shape[-1]
        num_feats += graph.get("pos_enc_feats_no_flip", empty).shape[-1]

        return num_feats

    @property
    def num_edge_feats(self):
        """Return the number of edge features in the first graph"""

        graph = self.get_first_graph()
        if isinstance(graph, (dgl.DGLGraph, GraphDict)):
            graph = graph.edata

        empty = torch.Tensor([])
        num_feats = graph.get("edge_feat", empty).shape[-1]

        return num_feats

    def get_first_graph(self):
        """
        Low memory footprint method to get the first datapoint DGL graph.
        The first 10 rows of the data are read in case the first one has a featurization
        error. If all 10 first element, then `None` is returned, otherwise the first
        graph to not fail is returned.
        """
        keys = list(self.task_specific_args.keys())
        task = keys[0]
        args = self.task_specific_args[task]
        if args["df"] is None:
            df = self._read_csv(args["df_path"], nrows=10)
        else:
            df = args["df"].iloc[0:10, :]

        smiles, labels, sample_idx, extras = self._extract_smiles_labels(
            df,
            smiles_col=args["smiles_col"],
            label_cols=args["label_cols"],
            idx_col=args["idx_col"],
            weights_col=args["weights_col"],
            weights_type=args["weights_type"],
        )

        #smiles, _, _, _ = self._extract_smiles_labels(df, self.smiles_col, self.label_cols)

        graph = None
        for s in smiles:
            graph = self.smiles_transformer(s, mask_nan=0.0)
            if graph is not None:
                break

        return graph

    ########################## Private methods ######################################
    def _save_to_cache(self):
        raise NotImplementedError()

    def _load_from_cache(self):
        raise NotImplementedError()

    def _extract_smiles_labels(
        self,
        df: pd.DataFrame,
        smiles_col: str = None,
        label_cols: List[str] = [],
        idx_col: str = None,
        weights_col: str = None,
        weights_type: str = None,
    ) -> Tuple[
        np.ndarray, np.ndarray, Union[Type[None], np.ndarray], Dict[str, Union[Type[None], np.ndarray]]
    ]:
        """For a given dataframe extract the SMILES and labels columns. Smiles is returned as a list
        of string while labels are returned as a 2D numpy array.
        """

        if smiles_col is None:      # Should we specify which dataset has caused the potential issue?
            smiles_col_all = [col for col in df.columns if "smile" in str(col).lower()]
            if len(smiles_col_all) == 0:
                raise ValueError(f"No SMILES column found in dataframe. Columns are {df.columns}")
            elif len(smiles_col_all) > 1:
                raise ValueError(
                    f"Multiple SMILES column found in dataframe. SMILES Columns are {smiles_col_all}"
                )

            smiles_col = smiles_col_all[0]

        if label_cols is None:
            label_cols = df.columns.drop(smiles_col)

        label_cols = check_arg_iterator(label_cols, enforce_type=list)

        smiles = df[smiles_col].values
        if len(label_cols) > 0:
            labels = [pd.to_numeric(df[col], errors="coerce") for col in label_cols]
            labels = np.stack(labels, axis=1)
        else:
            labels = np.zeros([len(smiles), 0])

        indices = None                      # What are indices for?
        if idx_col is not None:
            indices = df[idx_col].values

        sample_idx = df.index.values

        # Extract the weights
        weights = None
        if weights_col is not None:
            weights = df[weights_col].values
        elif weights_type is not None:
            if not np.all((labels == 0) | (labels == 1)):
                raise ValueError("Labels must be binary for `weights_type`")

            if weights_type == "sample_label_balanced":
                ratio_pos_neg = np.sum(labels, axis=0, keepdims=1) / labels.shape[0]
                weights = np.zeros(labels.shape)
                weights[labels == 0] = ratio_pos_neg
                weights[labels == 1] = ratio_pos_neg**-1

            elif weights_type == "sample_balanced":
                ratio_pos_neg = np.sum(labels, axis=0, keepdims=1) / labels.shape[0]
                weights = np.zeros(labels.shape)
                weights[labels == 0] = ratio_pos_neg
                weights[labels == 1] = ratio_pos_neg**-1
                weights = np.prod(weights, axis=1)

            else:
                raise ValueError(f"Undefined `weights_type` {weights_type}")

            weights /= np.max(weights)  # Put the max weight to 1

        extras = {"indices": indices, "weights": weights}
        return smiles, labels, sample_idx, extras

    def _get_split_indices(
        self,
        dataset_size: int,
        split_val: float,
        split_test: float,
        sample_idx: Optional[Iterable[int]] = None,
        split_seed: int = None,
        splits_path: Union[str, os.PathLike] = None,
    ):
        """Compute indices of random splits."""

        if sample_idx is None:
            sample_idx = np.arange(dataset_size)

        if splits_path is None:
            # Random splitting
            train_indices, val_test_indices = train_test_split(
                sample_idx,
                test_size=split_val + split_test,
                random_state=split_seed,
            )

            sub_split_test = split_test / (split_test + split_val)
            if split_test > 0:
                val_indices, test_indices = train_test_split(
                    val_test_indices,
                    test_size=sub_split_test,
                    random_state=split_seed,
                )
            else:
                val_indices = val_test_indices
                test_indices = np.array([])

        else:
            # Split from an indices file
            with fsspec.open(str(splits_path)) as f:
                splits = self._read_csv(splits_path)

            train_indices = splits["train"].dropna().astype("int").tolist()
            val_indices = splits["val"].dropna().astype("int").tolist()
            test_indices = splits["test"].dropna().astype("int").tolist()

        # Filter train, val and test indices
        _, train_idx, _ = np.intersect1d(sample_idx, train_indices, return_indices=True)
        train_indices = train_idx.tolist()
        _, valid_idx, _ = np.intersect1d(sample_idx, val_indices, return_indices=True)
        val_indices = valid_idx.tolist()
        _, test_idx, _ = np.intersect1d(sample_idx, test_indices, return_indices=True)
        test_indices = test_idx.tolist()

        return train_indices, val_indices, test_indices

    def _sub_sample_df(self, df, sample_size):
        # Sub-sample the dataframe
        if isinstance(sample_size, int):
            n = min(self.sample_size, df.shape[0])
            df = df.sample(n=n)
        elif isinstance(sample_size, float):
            df = df.sample(f=sample_size)
        elif sample_size is None:
            pass
        else:
            raise ValueError(f"Wrong value for `self.sample_size`: {self.sample_size}") # Maybe specify which task it was for?

        return df

    ########################## len  ###################################################
    def __len__(self) -> int:
        r"""
        Returns the number of elements of the current DataModule
        """
        num_elements = 0
        for task, args in self.task_specific_args.items():
            if args["df"] is None:
                df = self._read_csv(args["df_path"], usecols=args["smiles_col"])
                num_elements += len(df)
            else:
                num_elements += len(args["df"])
        return num_elements

    ########################### to dict ###############################################
    # Modify these
    def to_dict(self):
        obj_repr = {}
        obj_repr["name"] = self.__class__.__name__
        obj_repr["len"] = len(self)
        obj_repr["train_size"] = len(self.train_indices) if self.train_indices is not None else None
        obj_repr["val_size"] = len(self.val_indices) if self.val_indices is not None else None
        obj_repr["test_size"] = len(self.test_indices) if self.test_indices is not None else None
        obj_repr["batch_size_train_val"] = self.batch_size_train_val
        obj_repr["batch_size_test"] = self.batch_size_test
        obj_repr["num_node_feats"] = self.num_node_feats
        obj_repr["num_node_feats_with_positional_encoding"] = self.num_node_feats_with_positional_encoding
        obj_repr["num_edge_feats"] = self.num_edge_feats
        obj_repr["num_labels"] = len(self.label_cols)
        obj_repr["collate_fn"] = self.collate_fn.__name__
        obj_repr["featurization"] = self.featurization
        return obj_repr

    def __repr__(self):
        """Controls how the class is printed"""
        return omegaconf.OmegaConf.to_yaml(self.to_dict())

class GraphOGBDataModule(GraphFromSmilesDataModule):
    """Load an OGB GraphProp dataset."""

    def __init__(
        self,
        dataset_name: str,
        cache_data_path: Optional[Union[str, os.PathLike]] = None,
        featurization: Optional[Union[Dict[str, Any], omegaconf.DictConfig]] = None,
        weights_col: str = None,
        weights_type: str = None,
        sample_size: Union[int, float, Type[None]] = None,
        batch_size_train_val: int = 16,
        batch_size_test: int = 16,
        num_workers: int = 0,
        pin_memory: bool = True,
        persistent_workers: bool = False,
        featurization_n_jobs: int = -1,
        featurization_progress: bool = False,
        featurization_backend: str = "loky",
        collate_fn: Optional[Callable] = None,
    ):
        """

        Parameters:
            dataset_name: Name of the OGB dataset to load. Examples of possible datasets are
                "ogbg-molhiv", "ogbg-molpcba", "ogbg-moltox21", "ogbg-molfreesolv".
            cache_data_path: path where to save or reload the cached data. The path can be
                remote (S3, GS, etc).
            featurization: args to apply to the SMILES to Graph featurizer.
            batch_size_train_val: batch size for training and val dataset.
            batch_size_test: batch size for test dataset.
            num_workers: Number of workers for the dataloader. Use -1 to use all available
                cores.
            pin_memory: Whether to pin on paginated CPU memory for the dataloader.
            featurization_n_jobs: Number of cores to use for the featurization.
            featurization_progress: whether to show a progress bar during featurization.
            featurization_backend: The backend to use for the molecular featurization.

                - "multiprocessing": Found to cause less memory issues.
                - "loky": joblib's Default. Found to cause memory leaks.
                - "threading": Found to be slow.

            collate_fn: A custom torch collate function. Default is to `goli.data.goli_collate_fn`
            sample_size:

                - `int`: The maximum number of elements to take from the dataset.
                - `float`: Value between 0 and 1 representing the fraction of the dataset to consider
                - `None`: all elements are considered.
        """

        self.dataset_name = dataset_name

        # Get OGB metadata
        self.metadata = self._get_dataset_metadata(self.dataset_name)

        # Get dataset
        df, idx_col, smiles_col, label_cols, splits_path = self._load_dataset(self.metadata)

        # Config for datamodule
        dm_args = {}
        dm_args["df"] = df
        dm_args["cache_data_path"] = cache_data_path
        dm_args["featurization"] = featurization
        dm_args["smiles_col"] = smiles_col
        dm_args["label_cols"] = label_cols
        dm_args["idx_col"] = idx_col
        dm_args["splits_path"] = splits_path
        dm_args["batch_size_train_val"] = batch_size_train_val
        dm_args["batch_size_test"] = batch_size_test
        dm_args["num_workers"] = num_workers
        dm_args["pin_memory"] = pin_memory
        dm_args["featurization_n_jobs"] = featurization_n_jobs
        dm_args["featurization_progress"] = featurization_progress
        dm_args["featurization_backend"] = featurization_backend
        dm_args["persistent_workers"] = persistent_workers
        dm_args["collate_fn"] = collate_fn
        dm_args["weights_col"] = weights_col
        dm_args["weights_type"] = weights_type
        dm_args["sample_size"] = sample_size

        super().__init__(**dm_args)

    def to_dict(self):
        obj_repr = {}
        obj_repr["dataset_name"] = self.dataset_name
        obj_repr.update(super().to_dict())
        return obj_repr

    # Private methods

    def _load_dataset(self, metadata: dict):
        """Download, extract and load an OGB dataset."""

        base_dir = fs.get_cache_dir("ogb")
        dataset_dir = base_dir / metadata["download_name"]

        if not dataset_dir.exists():

            # Create cache filepath for zip file and associated folder
            dataset_path = base_dir / f"{metadata['download_name']}.zip"

            # Download it
            if not dataset_path.exists():
                logger.info(f"Downloading {metadata['url']} to {dataset_path}")
                fs.copy(metadata["url"], dataset_path, progress=True)

            # Extract
            zf = zipfile.ZipFile(dataset_path)
            zf.extractall(base_dir)

        # Load CSV file
        if metadata["download_name"].startswith("pcqm4m"):
            df_path = dataset_dir / "raw" / "data.csv.gz"
        else:
            df_path = dataset_dir / "mapping" / "mol.csv.gz"
        logger.info(f"Loading {df_path} in memory.")
        df = pd.read_csv(df_path)

        # Load split from the OGB dataset and save them in a single CSV file
        if metadata["download_name"].startswith("pcqm4m"):
            split_name = metadata["split"]
            split_dict = torch.load(dataset_dir / "split_dict.pt")
            train_split = pd.DataFrame(split_dict["train"])
            val_split = pd.DataFrame(split_dict["valid"])
            if "test" in split_dict.keys():
                test_split = pd.DataFrame(split_dict["test"])
            else:
                test_split = pd.DataFrame(split_dict["test-dev"])

            splits = pd.concat([train_split, val_split, test_split], axis=1)  # type: ignore
            splits.columns = ["train", "val", "test"]

            splits_path = dataset_dir / "split"
            if not splits_path.exists():
                os.makedirs(splits_path)
                splits_path = dataset_dir / f"{split_name}.csv.gz"
            else:
                splits_path = splits_path / f"{split_name}.csv.gz"
            logger.info(f"Saving splits to {splits_path}")
            splits.to_csv(splits_path, index=None)
        else:
            split_name = metadata["split"]
            train_split = pd.read_csv(dataset_dir / "split" / split_name / "train.csv.gz", header=None)  # type: ignore
            val_split = pd.read_csv(dataset_dir / "split" / split_name / "valid.csv.gz", header=None)  # type: ignore
            test_split = pd.read_csv(dataset_dir / "split" / split_name / "test.csv.gz", header=None)  # type: ignore

            splits = pd.concat([train_split, val_split, test_split], axis=1)  # type: ignore
            splits.columns = ["train", "val", "test"]

            splits_path = dataset_dir / "split" / f"{split_name}.csv.gz"
            logger.info(f"Saving splits to {splits_path}")
            splits.to_csv(splits_path, index=None)

        # Get column names: OGB columns are predictable
        if metadata["download_name"].startswith("pcqm4m"):
            idx_col = df.columns[0]
            smiles_col = df.columns[-2]
            label_cols = df.columns[-1:].to_list()
        else:
            idx_col = df.columns[-1]
            smiles_col = df.columns[-2]
            label_cols = df.columns[:-2].to_list()

        return df, idx_col, smiles_col, label_cols, splits_path

    def _get_dataset_metadata(self, dataset_name: str):
        ogb_metadata = self._get_ogb_metadata()
        if dataset_name not in ogb_metadata.index:
            raise ValueError(f"'{dataset_name}' is not a valid dataset name.")

        return ogb_metadata.loc[dataset_name].to_dict()

    def _get_ogb_metadata(self):
        """Get the metadata of OGB GraphProp datasets."""

        with importlib.resources.open_text("ogb.graphproppred", "master.csv") as f:
            ogb_metadata = pd.read_csv(f)
        ogb_metadata = ogb_metadata.set_index(ogb_metadata.columns[0])
        ogb_metadata = ogb_metadata.T

        # Add metadata related to PCQM4M
        ogb_metadata = ogb_metadata.append(pd.DataFrame(PCQM4M_meta, index=["ogbg-lsc-pcqm4m"]))
        ogb_metadata = ogb_metadata.append(pd.DataFrame(PCQM4Mv2_meta, index=["ogbg-lsc-pcqm4mv2"]))

        # Only keep datasets of type 'mol'
        ogb_metadata = ogb_metadata[ogb_metadata["data type"] == "mol"]

        return ogb_metadata<|MERGE_RESOLUTION|>--- conflicted
+++ resolved
@@ -1,8 +1,5 @@
-<<<<<<< HEAD
 import poptorch
 
-=======
->>>>>>> 2cba90df
 from typing import Type, List, Dict, Union, Any, Callable, Optional, Tuple, Iterable
 
 import os
