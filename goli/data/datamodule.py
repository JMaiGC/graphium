from typing import Type, List, Dict, Union, Any, Callable, Optional, Tuple, Iterable

import os
from functools import partial
import importlib.resources
import zipfile
from copy import deepcopy

from loguru import logger
import fsspec
import omegaconf
from tqdm import tqdm
from joblib import Parallel, delayed
import tempfile

import pandas as pd
import numpy as np

from sklearn.model_selection import train_test_split

import dgl
from torch_geometric.data import Data, Batch
import pytorch_lightning as pl

from goli.utils import fs
from goli.features import mol_to_graph_dict, mol_to_graph_signature, mol_to_dglgraph, GraphDict, mol_to_pyggraph
from goli.data.collate import goli_collate_fn
from goli.utils.arg_checker import check_arg_iterator
from goli.ipu.ipu_utils import get_poptorch

import torch
from torch.utils.data.dataloader import DataLoader, Dataset
from torch.utils.data import Subset

import datamol as dm
from pprint import pprint

PCQM4M_meta = {
    "num tasks": 1,
    "eval metric": "mae",
    "download_name": "pcqm4m_kddcup2021",
    "url": "https://dgl-data.s3-accelerate.amazonaws.com/dataset/OGB-LSC/pcqm4m_kddcup2021.zip", # TODO: Allow PyG
    "data type": "mol",
    "has_node_attr": True,
    "has_edge_attr": True,
    "task type": "regression",
    "num classes": -1,
    "split": "scaffold",
    "additional node files": "None",
    "additional edge files": "None",
    "binary": False,
    "version": 1,
}

PCQM4Mv2_meta = deepcopy(PCQM4M_meta)
PCQM4Mv2_meta.update(
    {
        "download_name": "pcqm4m-v2",
        "url": "https://dgl-data.s3-accelerate.amazonaws.com/dataset/OGB-LSC/pcqm4m-v2.zip", # TODO: Allow PyG
        "version": 2,
    }
)


def smiles_to_unique_mol_ids(smiles: List[str]):
    """This function takes a list of smiles and finds the corresponding datamol unique_id in an element-wise fashion, returning the corresponding unique_ids."""
    unique_mol_ids = []
    for smile in smiles:
        mol = dm.to_mol(mol=smile)
        id = dm.unique_id(mol)
        unique_mol_ids.append(id)
    return unique_mol_ids

def print_this(anything):
    pprint(anything)

class DGLDataset(Dataset): # TODO: DELETE
    def __init__(
        self,
        features: List[dgl.DGLGraph],
        labels: Union[torch.Tensor, np.ndarray],
        smiles: Optional[List[str]] = None,
        indices: Optional[List[str]] = None,
        weights: Optional[Union[torch.Tensor, np.ndarray]] = None,
    ):
        self.smiles = smiles
        self.features = features
        self.labels = labels
        self.indices = indices
        self.weights = weights

    def __len__(self):
        return len(self.features)

    def __getitem__(self, idx):
        datum = {}

        if self.smiles is not None:
            datum["smiles"] = self.smiles[idx]

        if self.indices is not None:
            datum["indices"] = self.indices[idx]

        if self.weights is not None:
            datum["weights"] = self.weights[idx]

        datum["features"] = self.features[idx]

        datum["labels"] = self.labels[idx]

        return datum

class SingleTaskDataset(Dataset):
    def __init__(
        self,
        labels: Union[torch.Tensor, np.ndarray],
        features: Optional[List[dgl.DGLGraph]] = None,
        smiles: Optional[List[str]] = None,
        indices: Optional[List[str]] = None,
        weights: Optional[Union[torch.Tensor, np.ndarray]] = None,
    ):
        self.labels = labels
        print("self.labels: ", self.labels)
        print("self.labels type is ", type(self.labels))
        self.smiles = smiles
        self.features = features
        self.indices = indices
        self.weights = weights

    def __len__(self):
        return len(self.labels)

    def __getitem__(self, idx):
        datum = {}
        print("Single task dataset idx = ", idx)

        if self.features is not None:
            datum["features"] = self.features[idx]

        if self.labels is not None:
            print("self.labels[idx] = ", self.labels[idx])
            datum["labels"] = self.labels[idx]

        if self.smiles is not None:
            datum["smiles"] = self.smiles[idx]

        if self.indices is not None:
            datum["indices"] = self.indices[idx]

        if self.weights is not None:
            datum["weights"] = self.weights[idx]

        return datum

class MultitaskDataset(Dataset):    # TODO: Move the datasets to a new class
    """This class holds the information for the multitask dataset.

    Several single-task datasets can be merged to create a multi-task dataset. After merging the dictionary of single-task datasets, 
    we will have a multitask dataset of the following form:
        - self.mol_ids will be a list to contain the unique molecular IDs to identify the molecules
        - self.smiles will be a list to contain the corresponding smiles for that molecular ID across all single-task datasets
        - self.labels will be a list of dictionaries where the key is the task name and the value is the label(s) for that task.
            At this point, any particular molecule will only have entries for tasks for which it has a label. Later, in the collate
            function, we fill up the missing task labels with NaNs.
        - self.features will be a list of featurized graphs corresponding to that particular unique molecule.
            However, for testing purposes we may not require features so that we can make sure that this merge function works.
    """
    def __init__(self, datasets: Dict[str, SingleTaskDataset]):
        super().__init__()
        self.datasets = datasets

        task = next(iter(self.datasets))
        if "features" in datasets[task][0]:
            self.mol_ids, self.smiles, self.labels, self.features = self.merge(self.datasets)
        else:
            self.mol_ids, self.smiles, self.labels = self.merge(self.datasets)
        self.labels_size = self.set_label_size_dict()

    def __len__(self):
        return len(self.mol_ids)

    def __getitem__(self, idx):
        datum = {}

        if self.mol_ids is not None:
            datum["mol_ids"] = self.mol_ids[idx]

        if self.smiles is not None:
            datum["smiles"] = self.smiles[idx]

        if self.labels is not None:
            datum["labels"] = self.labels[idx]

        if self.features is not None:
            datum["features"] = self.features[idx]

        return datum

    def merge(self, datasets: Dict[str, Any]):
        r"""This function merges several single task datasets into a multitask dataset.
        
            The idea: for each of the smiles, labels, features and tasks, we create a corresponding list that concatenates these items across all tasks.
            In particular, for any index, the elements in the smiles, labels, features and task lists at that index will correspond to each other (i.e. match up).
            Over this list of all smiles (which we created by concatenating the smiles across all tasks), we compute their molecular ID using functions from Datamol.
            Once again, we will have a list of molecular IDs which is the same size as the list of smiles, labels, features and tasks.
            We then use numpy's `unique` function to find the exact list of unique molecular IDs as these will identify the molecules in our dataset. We also get the
            inverse from numpy's `unique`, which will allow us to index in addition to the list of all molecular IDs, the list of all smiles, labels, features and tasks.
            Finally, we use this inverse to construct the list of list of smiles, list of label dictionaries (indexed by task) and the list of features such that
            the indices match up. This is what is needed for the `get_item` function to work.
        """
        all_smiles = []
        all_features = []
        all_labels = []

        all_tasks = []
        for task, ds in datasets.items():
            # Get data from single task dataset
            print("\n\n\n TASK NAME = ", task)
            ds_smiles = [ds[i]["smiles"] for i in range(len(ds))]
            print("ds_smiles")
            pprint(ds_smiles)
            print(type(ds_smiles))
            ds_labels = [ds[i]["labels"] for i in range(len(ds))]
            print("\nds_labels")
            pprint(ds_labels)
            print(type(ds_smiles))
            if "features" in ds[0]:
                ds_features = [ds[i]["features"] for i in range(len(ds))]
            else:
                ds_features = None

            all_smiles.extend(ds_smiles)
            all_labels.extend(ds_labels)
            if ds_features is not None: all_features.extend(ds_features)

            task_list = [task] * ds.__len__()
            all_tasks.extend(task_list)

<<<<<<< HEAD
=======
        #pprint(all_smiles)
        #pprint(all_labels)
        #pprint(all_tasks)
>>>>>>> da0a6c4f

        mol_ids = []
        # Get all unique mol ids.
        all_mol_ids = smiles_to_unique_mol_ids(all_smiles)
        unique_mol_ids, inv = np.unique(all_mol_ids, return_inverse=True)
        mol_ids = unique_mol_ids

        # Store the smiles.
        smiles = [[] for _ in range(len(mol_ids))]
        for all_idx, unique_idx in enumerate(inv):
            smiles[unique_idx].append(all_smiles[all_idx])

        # Store the labels.
        labels = [{} for _ in range(len(mol_ids))]
        for all_idx, unique_idx in enumerate(inv):
            task = all_tasks[all_idx]
            label = all_labels[all_idx]
            labels[unique_idx][task] = label

        # Store the features
        if len(all_features) > 0:
            features = [-1 for i in range(len(mol_ids))]
            for all_idx, unique_idx in enumerate(inv):
                features[unique_idx] = all_features[all_idx]
            return mol_ids, smiles, labels, features
        else:
            return mol_ids, smiles, labels

    def set_label_size_dict(self):
        # This gives the number of labels to predict for a given task.
        task_labels_size = {}
        for task, ds in self.datasets.items():
            label = ds[0]["labels"]       # Assume for a fixed task, the label dimension is the same across data points, so we can choose the first data point for simplicity.
            torch_label = torch.as_tensor(label)
            #torch_label = label
            #print("\n\n\nTorch label: ", torch_label)
            #print("Type: ", type(torch_label))
            #print("The size: ", torch_label.size())
            task_labels_size[task] = torch_label.size()
        return task_labels_size

    def print_data(self):
        print("\n\n mol_ids")
        pprint(self.mol_ids)
        print("\n\n smiles")
        pprint(self.smiles)
        print("\n\n labels")
        pprint(self.labels)



class BaseDataModule(pl.LightningDataModule):
    def __init__(
        self,
        batch_size_train_val: int = 16,
        batch_size_test: int = 16,
        num_workers: int = 0,
        pin_memory: bool = True,
        persistent_workers: bool = False,
        collate_fn: Optional[Callable] = None,
        ipu_options: Optional["poptorch.Options"] = None,
    ):
        super().__init__()

        self.batch_size_train_val = batch_size_train_val
        self.batch_size_test = batch_size_test

        self.num_workers = num_workers
        self.pin_memory = pin_memory
        self.persistent_workers = persistent_workers

        if collate_fn is None:
            # Some values become `inf` when changing data type. `mask_nan` deals with that
            self.collate_fn = partial(goli_collate_fn, mask_nan=0)
            self.collate_fn.__name__ = goli_collate_fn.__name__
        else:
            self.collate_fn = collate_fn

        self.dataset = None
        self.train_ds = None
        self.val_ds = None
        self.test_ds = None
        self._predict_ds = None

        self.ipu_options = ipu_options

    def prepare_data(self):
        raise NotImplementedError()

    def setup(self):
        raise NotImplementedError()

    def train_dataloader(self, **kwargs):
        return self._dataloader(
            dataset=self.train_ds,  # type: ignore
            batch_size=self.batch_size_train_val,
            shuffle=True,
        )

    def val_dataloader(self, **kwargs):
        return self._dataloader(
            dataset=self.val_ds,  # type: ignore
            batch_size=self.batch_size_train_val,
            shuffle=False,
        )

    def test_dataloader(self, **kwargs):

        return self._dataloader(
            dataset=self.test_ds,  # type: ignore
            batch_size=self.batch_size_test,
            shuffle=False,
        )

    def predict_dataloader(self, **kwargs):

        return self._dataloader(
            dataset=self.predict_ds,  # type: ignore
            batch_size=self.batch_size_test,
            shuffle=False,
        )

    @property
    def is_prepared(self):
        raise NotImplementedError()

    @property
    def is_setup(self):
        raise NotImplementedError()

    @property
    def num_node_feats(self):
        raise NotImplementedError()

    @property
    def num_edge_feats(self):
        raise NotImplementedError()

    @property
    def predict_ds(self):
        """Get the dataset used for the prediction"""
        if self._predict_ds is None:
            return self.test_ds
        else:
            return self._predict_ds

    @predict_ds.setter
    def predict_ds(self, value):
        """Set the dataset for the prediction"""
        self._predict_ds = value

    def get_first_graph(self):
        raise NotImplementedError()

    # Private methods

    @staticmethod
    def _read_csv(path, **kwargs):
        if str(path).endswith((".csv", ".csv.gz", ".csv.zip", ".csv.bz2")):
            sep = ","
        elif str(path).endswith((".tsv", ".tsv.gz", ".tsv.zip", ".tsv.bz2")):
            sep = "\t"
        else:
            raise ValueError(f"unsupported file `{path}`")
        kwargs.setdefault("sep", sep)
        df = pd.read_csv(path, **kwargs)
        return df

    def _dataloader(self, dataset: Dataset, batch_size: int, shuffle: bool):
        """Get a dataloader for a given dataset"""

        if self.num_workers == -1:
            num_workers = os.cpu_count()
            num_workers = num_workers if num_workers is not None else 0
        else:
            num_workers = self.num_workers

        if self.ipu_options is None:

            loader = DataLoader(
            dataset=dataset,
            num_workers=num_workers,
            collate_fn=self.collate_fn,
            pin_memory=self.pin_memory,
            batch_size=batch_size,
            shuffle=shuffle,
            persistent_workers=self.persistent_workers,
            )

        else:
            poptorch = get_poptorch()
            loader = poptorch.DataLoader(
                options=self.ipu_options,
                mode=poptorch.DataLoaderMode.Sync, #! # TODO: Make this configurable
                dataset=dataset,
                num_workers=num_workers,
                collate_fn=self.collate_fn,
                pin_memory=self.pin_memory,
                batch_size=batch_size,
                shuffle=shuffle,
                persistent_workers=self.persistent_workers,
            )


        return loader

class GraphFromSmilesDataModule(BaseDataModule): #TODO: DELETE
    """
    NOTE(hadim): let's make only one class for the moment and refactor with a parent class
    once we have more concrete datamodules to implement. The class should be general enough
    to be easily refactored.

    NOTE(hadim): splitting is not very full-featured yet; only random splitting on-the-fly
    is allowed using a seed. Next is to add the availability to provide split indices data as input.

    NOTE(hadim): implement using weights. It should probably be a column in the dataframe.
    """

    def __init__(
        self,
        df: pd.DataFrame = None,
        df_path: Optional[Union[str, os.PathLike]] = None,
        cache_data_path: Optional[Union[str, os.PathLike]] = None,
        featurization: Optional[Union[Dict[str, Any], omegaconf.DictConfig]] = None,
        smiles_col: str = None,
        label_cols: List[str] = None,
        weights_col: str = None,
        weights_type: str = None,
        idx_col: str = None,
        sample_size: Union[int, float, Type[None]] = None,
        split_val: float = 0.2,
        split_test: float = 0.2,
        split_seed: int = None,
        splits_path: Optional[Union[str, os.PathLike]] = None,
        batch_size_train_val: int = 16,
        batch_size_test: int = 16,
        num_workers: int = 0,
        pin_memory: bool = True,
        persistent_workers: bool = False,
        featurization_n_jobs: int = -1,
        featurization_progress: bool = False,
        featurization_backend: str = "loky",
        collate_fn: Optional[Callable] = None,
        prepare_dict_or_graph: str = "pyg:graph",
        dataset_class: type = DGLDataset,
        ipu_options: Optional["poptorch.Options"] = None,
    ):
        """

        Parameters:
            df: a dataframe.
            df_path: a path to a dataframe to load (CSV file). `df` takes precedence over
                `df_path`.
            cache_data_path: path where to save or reload the cached data. The path can be
                remote (S3, GS, etc).
            featurization: args to apply to the SMILES to Graph featurizer.
            smiles_col: Name of the SMILES column. If set to `None`, it will look for
                a column with the word "smile" (case insensitive) in it.
                If no such column is found, an error will be raised.
            label_cols: Name of the columns to use as labels, with different options.

                - `list`: A list of all column names to use
                - `None`: All the columns are used except the SMILES one.
                - `str`: The name of the single column to use
                - `*str`: A string starting by a `*` means all columns whose name
                  ends with the specified `str`
                - `str*`: A string ending by a `*` means all columns whose name
                  starts with the specified `str`

            weights_col: Name of the column to use as sample weights. If `None`, no
                weights are used. This parameter cannot be used together with `weights_type`.
            weights_type: The type of weights to use. This parameter cannot be used together with `weights_col`.
                **It only supports multi-label binary classification.**

                Supported types:

                - `None`: No weights are used.
                - `"sample_balanced"`: A weight is assigned to each sample inversely
                    proportional to the number of positive value. If there are multiple
                    labels, the product of the weights is used.
                - `"sample_label_balanced"`: Similar to the `"sample_balanced"` weights,
                    but the weights are applied to each element individually, without
                    computing the product of the weights for a given sample.

            idx_col: Name of the columns to use as indices. Unused if set to None.
            split_val: Ratio for the validation split.
            split_test: Ratio for the test split.
            split_seed: Seed to use for the random split. More complex splitting strategy
                should be implemented.
            splits_path: A path a CSV file containing indices for the splits. The file must contains
                3 columns "train", "val" and "test". It takes precedence over `split_val` and `split_test`.
            batch_size_train_val: batch size for training and val dataset.
            batch_size_test: batch size for test dataset.
            num_workers: Number of workers for the dataloader. Use -1 to use all available
                cores.
            pin_memory: Whether to pin on paginated CPU memory for the dataloader.
            featurization_n_jobs: Number of cores to use for the featurization.
            featurization_progress: whether to show a progress bar during featurization.
            featurization_backend: The backend to use for the molecular featurization.

                - "multiprocessing": Found to cause less memory issues.
                - "loky": joblib's Default. Found to cause memory leaks.
                - "threading": Found to be slow.

            collate_fn: A custom torch collate function. Default is to `goli.data.goli_collate_fn`
            sample_size:

                - `int`: The maximum number of elements to take from the dataset.
                - `float`: Value between 0 and 1 representing the fraction of the dataset to consider
                - `None`: all elements are considered.
            prepare_dict_or_graph: Whether to preprocess all molecules as `dgl:graphs`, `dgl:dict` or `pyg:graph`.
                Possible options:

                - "dgl:graph": Process molecules as `dgl.DGLGraph`. It's slower during pre-processing
                  and requires more RAM. It is faster during training with `num_workers=0`, but
                  slower with larger `num_workers`.
                - "dgl:dict": Process molecules as a `dict`. It's faster and requires less RAM during
                  pre-processing. It is slower during training with with `num_workers=0` since
                  DGLGraphs will be created during data-loading, but faster with large
                  `num_workers`, and less likely to cause memory issues with the parallelization.
                - "pyg:graph": Process molecules as `pyg.data.Data`. It's slower during pre-processing
                  and requires more RAM. It is faster during training with `num_workers=0`, but
                  slower with larger `num_workers`.
            dataset_class: The class used to create the dataset from which to sample.
        """
        super().__init__(
            batch_size_train_val=batch_size_train_val,
            batch_size_test=batch_size_test,
            num_workers=num_workers,
            pin_memory=pin_memory,
            persistent_workers=persistent_workers,
            collate_fn=collate_fn,
            ipu_options=ipu_options,
        )

        self.df = df
        self.df_path = df_path

        self.cache_data_path = str(cache_data_path) if cache_data_path is not None else None
        self.featurization = featurization if featurization is not None else {}

        self.smiles_col = smiles_col
        self.label_cols = self._parse_label_cols(label_cols, smiles_col)
        self.idx_col = idx_col
        self.sample_size = sample_size

        self.weights_col = weights_col
        self.weights_type = weights_type
        if self.weights_col is not None:
            assert self.weights_type is None

        self.split_val = split_val
        self.split_test = split_test
        self.split_seed = split_seed
        self.splits_path = splits_path

        self.featurization_n_jobs = featurization_n_jobs
        self.featurization_progress = featurization_progress
        self.featurization_backend = featurization_backend

        self.dataset = None
        self.train_ds = None
        self.val_ds = None
        self.test_ds = None
        self._predict_ds = None
        self.train_indices = None
        self.val_indices = None
        self.test_indices = None
        self.dataset_class = dataset_class

        # Whether to transform the smiles into a dglgraph or a dictionary compatible with dgl
        if prepare_dict_or_graph == "dgl:dict":
            self.smiles_transformer = partial(mol_to_graph_dict, **featurization)
        elif prepare_dict_or_graph == "dgl:graph":
            self.smiles_transformer = partial(mol_to_dglgraph, **featurization)
        elif prepare_dict_or_graph == "pyg:graph":
            self.smiles_transformer = partial(mol_to_pyggraph, **featurization)
        else:
            raise ValueError(
                f"`prepare_dict_or_graph` should be either 'dgl:dict', 'dgl:graph' or 'pyg:graph', Provided: `{prepare_dict_or_graph}`"
            )

    def prepare_data(self): # Can create train_ds, val_ds and test_ds here instead of setup. Be careful with the featurization (to not compute several times).
        """Called only from a single process in distributed settings. Steps:

        - If cache is set and exists, reload from cache.
        - Load the dataframe if its a path.
        - Extract smiles and labels from the dataframe.
        - Compute the features.
        - Compute or set split indices.
        - Make the list of dict dataset.
        """

        if self._load_from_cache():
            return True

        if self.df is None:
            # Only load the useful columns, as some dataset can be very large
            # when loading all columns
            label_cols = check_arg_iterator(self.label_cols, enforce_type=list)
            usecols = (
                check_arg_iterator(self.smiles_col, enforce_type=list)
                + label_cols
                + check_arg_iterator(self.idx_col, enforce_type=list)
                + check_arg_iterator(self.weights_col, enforce_type=list) # Can remove the weights (Dom says it's OK)
            )
            label_dtype = {col: np.float16 for col in label_cols}

            df = self._read_csv(self.df_path, usecols=usecols, dtype=label_dtype)
        else:
            df = self.df

        df = self._sub_sample_df(df)

        logger.info(f"Prepare dataset with {len(df)} data points.")

        # Extract smiles and labels
        smiles, labels, sample_idx, extras = self._extract_smiles_labels(
            df,
            smiles_col=self.smiles_col,
            label_cols=self.label_cols,
            idx_col=self.idx_col,
            weights_col=self.weights_col,
            weights_type=self.weights_type,
        )

        # Convert SMILES to features (graphs, fingerprints, etc.)
        features, idx_none = self._featurize_molecules(smiles, sample_idx)

        # Filter the molecules, labels, etc. for the molecules that failed featurization
        df, features, smiles, labels, sample_idx, extras = self._filter_none_molecules(
            idx_none, df, features, smiles, labels, sample_idx, extras
        )

        # Get splits indices
        self.train_indices, self.val_indices, self.test_indices = self._get_split_indices(
            len(df),
            split_val=self.split_val,
            split_test=self.split_test,
            split_seed=self.split_seed,
            splits_path=self.splits_path,
            sample_idx=sample_idx,
        )

        # Make the torch datasets (mostly a wrapper there is no memory overhead here)
        self.dataset = self.dataset_class(
            smiles=smiles,
            features=features,
            labels=labels,
            **extras,
        )

        self._save_to_cache()

    def setup(self, stage: str = None): # Can get rid of setup because a single dataset will have molecules exclusively in train, val or test
        """Prepare the torch dataset. Called on every GPUs. Setting state here is ok."""

        if stage == "fit" or stage is None:
            self.train_ds = Subset(self.dataset, self.train_indices)  # type: ignore
            self.val_ds = Subset(self.dataset, self.val_indices)  # type: ignore

        if stage == "test" or stage is None:
            self.test_ds = Subset(self.dataset, self.test_indices)  # type: ignore

    def _featurize_molecules(
        self, smiles: Iterable[str], sample_idx: Iterable[int] = None
    ) -> Tuple[List, List]:
        """
        Precompute the features (graphs, fingerprints, etc.) from the SMILES.
        Features are computed from `self.smiles_transformer`.
        A warning is issued to mention which molecules failed featurization.

        Note:
            (hadim): in case of very large dataset we could:
            - or cache the data and read from it during `next(iter(dataloader))`
            - or compute the features on-the-fly during `next(iter(dataloader))`
            For now we compute in advance and hold everything in memory.

        Parameters:
            smiles: A list of all the molecular SMILES to featurize
            sample_idx: The indexes corresponding to the sampled SMILES.
                If not provided, computed from `numpy.arange`.

        Returns:
            features: A list of all the featurized molecules
            idx_none: A list of the indexes that failed featurization
        """

        # Loop all the smiles and compute the features
        if self.featurization_n_jobs == 0:
            features = [self.smiles_transformer(s) for s in tqdm(smiles)]
        else:
            features = Parallel(n_jobs=self.featurization_n_jobs, backend=self.featurization_backend)(
                delayed(self.smiles_transformer)(s) for s in tqdm(smiles)
            )

        # Warn about None molecules
        if sample_idx is None:
            sample_idx = np.arange(len(smiles))
        idx_none = [ii for ii, feat in enumerate(features) if feat is None]
        if len(idx_none) > 0:
            mols_to_msg = [f"{sample_idx[idx]}: {smiles[idx]}" for idx in idx_none]
            msg = "\n".join(mols_to_msg)
            logger.warning(
                (f"{len(idx_none)} molecules will be removed since they failed featurization:\n" + msg)
            )

        return features, idx_none

    @staticmethod
    def _filter_none_molecules(
        idx_none: Iterable,
        *args: Union[pd.DataFrame, pd.Series, np.ndarray, torch.Tensor, list, tuple, Dict[Any, Iterable]],
    ) -> List[Union[pd.DataFrame, pd.Series, np.ndarray, torch.Tensor, list, tuple, Dict[Any, Iterable]]]:
        """
        Filter the molecules, labels, etc. for the molecules that failed featurization.

        Parameters:
            idx_none: A list of the indexes that failed featurization
            args: Any argument from which to filter the failed SMILES.
                Can be a `list`, `tuple`, `Tensor`, `np.array`, `Dict`, `pd.DataFrame`, `pd.Series`.
                Otherwise, it is not filtered.
                WARNING: If a `pd.DataFrame` or `pd.Series` is passed, it filters by the row indexes,
                NOT by the `DataFrame.index` or `Series.index`! Be careful!

        Returns:
            out: All the `args` with the indexes from `idx_none` removed.
        """
        if len(idx_none) == 0:
            return args
        idx_none = np.asarray(idx_none)

        out = []
        for arg in args:
            if isinstance(arg, pd.DataFrame):
                new = arg.drop(arg.index[idx_none], axis=0)
            elif isinstance(arg, pd.Series):
                new = arg.drop(arg.index[idx_none], axis=0)
            elif isinstance(arg, np.ndarray):
                new = np.delete(arg, idx_none, axis=0)
            elif isinstance(arg, torch.Tensor):
                not_none = torch.ones(arg.shape[0], dtype=bool)
                not_none[idx_none] = False
                new = arg[not_none]
            elif isinstance(arg, (list, tuple)):
                arg = list(arg)
                new = [elem for ii, elem in enumerate(arg) if ii not in idx_none]
            elif isinstance(arg, dict):
                new = {}
                for key, val in arg.items():
                    new[key] = GraphFromSmilesDataModule._filter_none_molecules(idx_none, val)
            else:
                new = arg
            out.append(new)

        out = tuple(out) if len(out) > 1 else out[0]

        return out

    def _parse_label_cols(self, label_cols: Union[Type[None], str, List[str]], smiles_col: str) -> List[str]:
        r"""
        Parse the choice of label columns depending on the type of input.
        The input parameters `label_cols` and `smiles_col` are described in
        the `__init__` method.
        """
        if self.df is None:
            # Only load the useful columns, as some dataset can be very large
            # when loading all columns
            df = self._read_csv(self.df_path, nrows=0)
        else:
            df = self.df
        cols = list(df.columns)

        # A star `*` at the beginning or end of the string specifies to look for all
        # columns that starts/end with a specific string
        if isinstance(label_cols, str):
            if label_cols[0] == "*":
                label_cols = [col for col in cols if str(col).endswith(label_cols[1:])]
            elif label_cols[-1] == "*":
                label_cols = [col for col in cols if str(col).startswith(label_cols[:-1])]
            else:
                label_cols = [label_cols]

        elif label_cols is None:
            label_cols = [col for col in cols if col != smiles_col]

        return check_arg_iterator(label_cols, enforce_type=list)

    @property
    def is_prepared(self):
        if not hasattr(self, "dataset"):
            return False
        return getattr(self, "dataset") is not None

    @property
    def is_setup(self):
        if not (hasattr(self, "train_ds") or hasattr(self, "test_ds")):
            return False
        return (getattr(self, "train_ds") is not None) or (getattr(self, "test_ds") is not None)

    @property
    def num_node_feats(self):
        """Return the number of node features in the first graph"""

        graph = self.get_first_graph()
        if isinstance(graph, (dgl.DGLGraph, GraphDict)):
            if "feat" in graph.ndata.keys():
                return graph.ndata["feat"].shape[1]  # type: ignore_errors: bool
            else:
                return 0
        elif isinstance(graph, (Data, Batch)):
            if "feat" in graph.keys:
                return graph["feat"].shape[1]  # type: ignore_errors: bool
            else:
                return 0

        num_feats = 0
        if "feat" in graph.ndata.keys():
            num_feats += graph.ndata["feat"].shape[1]
        return num_feats

    @property
    def num_node_feats_with_positional_encoding(self):
        """Return the number of node features in the first graph
        including positional encoding features."""

        graph = self.get_first_graph()
        num_feats = 0
        if "feat" in graph.ndata.keys():
            num_feats += graph.ndata["feat"].shape[1]
        if "pos_enc_feats_sign_flip" in graph.ndata.keys():
            num_feats += graph.ndata["pos_enc_feats_sign_flip"].shape[1]
        if "pos_enc_feats_no_flip" in graph.ndata.keys():
            num_feats += graph.ndata["pos_enc_feats_no_flip"].shape[1]
        return num_feats

    @property
    def num_edge_feats(self):
        """Return the number of edge features in the first graph"""

        graph = self.get_first_graph()
        if isinstance(graph, (dgl.DGLGraph, GraphDict)):
            if "edge_feat" in graph.edata.keys():
                return graph.edata["edge_feat"].shape[1]  # type: ignore_errors: bool
            else:
                return 0
        elif isinstance(graph, (Data, Batch)):
            if "edge_feat" in graph.keys:
                return graph["edge_feat"].shape[1]  # type: ignore_errors: bool
            else:
                return 0
        else:
            raise ValueError("Unknown edge_feat")

    def get_first_graph(self):
        """
        Low memory footprint method to get the first datapoint DGL graph.
        The first 10 rows of the data are read in case the first one has a featurization
        error. If all 10 first element, then `None` is returned, otherwise the first
        graph to not fail is returned.
        """
        if self.df is None:
            df = self._read_csv(self.df_path, nrows=10)
        else:
            df = self.df.iloc[0:10, :]

        smiles, _, _, _ = self._extract_smiles_labels(df, self.smiles_col, self.label_cols)

        graph = None
        for s in smiles:
            graph = self.smiles_transformer(s)
            if graph is not None:
                break

        if isinstance(graph, GraphDict):
            graph = graph.make_dgl_graph(mask_nan=0.0)

        return graph

    # Private methods

    def _save_to_cache(self):
        """Save the built dataset, indices and featurization arguments into a cache file."""

        # Cache on disk
        if self.cache_data_path is not None:
            logger.info(f"Write prepared datamodule to {self.cache_data_path}")
            cache = {}
            cache["dataset"] = self.dataset
            cache["train_indices"] = self.train_indices
            cache["val_indices"] = self.val_indices
            cache["test_indices"] = self.test_indices

            # Save featurization args used
            cache["featurization_args"] = mol_to_graph_signature(dict(self.featurization or {}))

            with fsspec.open(self.cache_data_path, "wb", compression="infer") as f:
                torch.save(cache, f)

    def _load_from_cache(self):
        """Attempt to reload the data from cache. Return True if data has been
        reloaded from the cache.
        """

        if self.cache_data_path is None:
            # Cache path is not provided.
            return False

        if not fs.exists(self.cache_data_path):
            # Cache patch does not exist.
            return False

        # Reload from cache if it exists and is valid
        logger.info(f"Try reloading the data module from {self.cache_data_path}.")

        # Load cache and save it locally in a temp folder.
        # This allows loading the cache much faster if it is zipped or in the cloud
        filesystem, _ = fsspec.core.url_to_fs(self.cache_data_path, mode="rb")
        protocol = check_arg_iterator(filesystem.protocol, enforce_type=list)
        filesystem = fsspec.filesystem(
            "filecache",
            target_protocol=protocol[0],
            target_options={"anon": True},
            cache_storage=tempfile.TemporaryDirectory().name,
            compression="infer",
        )
        with filesystem.open(self.cache_data_path, "rb", compression="infer") as f:
            cache = torch.load(f)

        # Are the required keys present?
        excepted_cache_keys = {
            "dataset",
            "test_indices",
            "train_indices",
            "val_indices",
        }
        if not set(cache.keys()) != excepted_cache_keys:
            logger.info(
                f"Cache looks invalid with keys: {cache.keys()}. Excepted keys are {excepted_cache_keys}"
            )
            logger.info("Fallback to regular data preparation steps.")
            return False

        # Is the featurization signature the same?
        current_signature = mol_to_graph_signature(dict(self.featurization or {}))
        cache_signature = mol_to_graph_signature(cache["featurization_args"])

        if current_signature != cache_signature:
            logger.info(f"Cache featurizer arguments are different than the provided ones.")
            logger.info(f"Cache featurizer arguments: {cache_signature}")
            logger.info(f"Provided featurizer arguments: {current_signature}.")
            logger.info("Fallback to regular data preparation steps.")
            return False

        # At this point the cache can be loaded

        self.dataset = cache["dataset"]
        self.train_indices = cache["train_indices"]
        self.val_indices = cache["val_indices"]
        self.test_indices = cache["test_indices"]

        logger.info(f"Datamodule correctly reloaded from cache.")

        return True

    def _extract_smiles_labels(
        self,
        df: pd.DataFrame,
        smiles_col: str = None,
        label_cols: List[str] = [],
        idx_col: str = None,
        weights_col: str = None,
        weights_type: str = None,
    ) -> Tuple[
        np.ndarray, np.ndarray, Union[Type[None], np.ndarray], Dict[str, Union[Type[None], np.ndarray]]
    ]:
        """For a given dataframe extract the SMILES and labels columns. Smiles is returned as a list
        of string while labels are returned as a 2D numpy array.
        """

        if smiles_col is None:
            smiles_col_all = [col for col in df.columns if "smile" in str(col).lower()]
            if len(smiles_col_all) == 0:
                raise ValueError(f"No SMILES column found in dataframe. Columns are {df.columns}")
            elif len(smiles_col_all) > 1:
                raise ValueError(
                    f"Multiple SMILES column found in dataframe. SMILES Columns are {smiles_col_all}"
                )

            smiles_col = smiles_col_all[0]

        if label_cols is None:
            label_cols = df.columns.drop(smiles_col)

        label_cols = check_arg_iterator(label_cols, enforce_type=list)

        smiles = df[smiles_col].values
        if len(label_cols) > 0:
            labels = [pd.to_numeric(df[col], errors="coerce") for col in label_cols]
            labels = np.stack(labels, axis=1)
        else:
            labels = np.zeros([len(smiles), 0])

        indices = None
        if idx_col is not None:
            indices = df[idx_col].values

        sample_idx = df.index.values

        # Extract the weights
        weights = None
        if weights_col is not None:
            weights = df[weights_col].values
        elif weights_type is not None:
            if not np.all((labels == 0) | (labels == 1)):
                raise ValueError("Labels must be binary for `weights_type`")

            if weights_type == "sample_label_balanced":
                ratio_pos_neg = np.sum(labels, axis=0, keepdims=1) / labels.shape[0]
                weights = np.zeros(labels.shape)
                weights[labels == 0] = ratio_pos_neg
                weights[labels == 1] = ratio_pos_neg**-1

            elif weights_type == "sample_balanced":
                ratio_pos_neg = np.sum(labels, axis=0, keepdims=1) / labels.shape[0]
                weights = np.zeros(labels.shape)
                weights[labels == 0] = ratio_pos_neg
                weights[labels == 1] = ratio_pos_neg**-1
                weights = np.prod(weights, axis=1)

            else:
                raise ValueError(f"Undefined `weights_type` {weights_type}")

            weights /= np.max(weights)  # Put the max weight to 1

        extras = {"indices": indices, "weights": weights}
        return smiles, labels, sample_idx, extras

    def _get_split_indices(
        self,
        dataset_size: int,
        split_val: float,
        split_test: float,
        sample_idx: Optional[Iterable[int]] = None,
        split_seed: int = None,
        splits_path: Union[str, os.PathLike] = None,
    ):
        """Compute indices of random splits."""

        if sample_idx is None:
            sample_idx = np.arange(dataset_size)

        if splits_path is None:
            # Random splitting
            train_indices, val_test_indices = train_test_split(
                sample_idx,
                test_size=split_val + split_test,
                random_state=split_seed,
            )

            sub_split_test = split_test / (split_test + split_val)
            if split_test > 0:
                val_indices, test_indices = train_test_split(
                    val_test_indices,
                    test_size=sub_split_test,
                    random_state=split_seed,
                )
            else:
                val_indices = val_test_indices
                test_indices = np.array([])

        else:
            # Split from an indices file
            with fsspec.open(str(splits_path)) as f:
                splits = self._read_csv(splits_path)

            train_indices = splits["train"].dropna().astype("int").tolist()
            val_indices = splits["val"].dropna().astype("int").tolist()
            test_indices = splits["test"].dropna().astype("int").tolist()

        # Filter train, val and test indices
        _, train_idx, _ = np.intersect1d(sample_idx, train_indices, return_indices=True)
        train_indices = train_idx.tolist()
        _, valid_idx, _ = np.intersect1d(sample_idx, val_indices, return_indices=True)
        val_indices = valid_idx.tolist()
        _, test_idx, _ = np.intersect1d(sample_idx, test_indices, return_indices=True)
        test_indices = test_idx.tolist()

        return train_indices, val_indices, test_indices

    def _sub_sample_df(self, df):
        # Sub-sample the dataframe
        if isinstance(self.sample_size, int):
            n = min(self.sample_size, df.shape[0])
            df = df.sample(n=n)
        elif isinstance(self.sample_size, float):
            df = df.sample(f=self.sample_size)
        elif self.sample_size is None:
            pass
        else:
            raise ValueError(f"Wrong value for `self.sample_size`: {self.sample_size}")

        return df

    def __len__(self) -> int:
        r"""
        Returns the number of elements of the current DataModule
        """
        if self.df is None:
            df = self._read_csv(self.df_path, usecols=[self.smiles_col])
        else:
            df = self.df

        return len(df)

    def to_dict(self):
        obj_repr = {}
        obj_repr["name"] = self.__class__.__name__
        obj_repr["len"] = len(self)
        obj_repr["train_size"] = len(self.train_indices) if self.train_indices is not None else None
        obj_repr["val_size"] = len(self.val_indices) if self.val_indices is not None else None
        obj_repr["test_size"] = len(self.test_indices) if self.test_indices is not None else None
        obj_repr["batch_size_train_val"] = self.batch_size_train_val
        obj_repr["batch_size_test"] = self.batch_size_test
        obj_repr["num_node_feats"] = self.num_node_feats
        obj_repr["num_node_feats_with_positional_encoding"] = self.num_node_feats_with_positional_encoding
        obj_repr["num_edge_feats"] = self.num_edge_feats
        obj_repr["num_labels"] = len(self.label_cols)
        obj_repr["collate_fn"] = self.collate_fn.__name__
        obj_repr["featurization"] = self.featurization
        return obj_repr

    def __repr__(self):
        """Controls how the class is printed"""
        return omegaconf.OmegaConf.to_yaml(self.to_dict())

class DatasetProcessingParams():
   def __init__(
       self,
       #task_name: str,
       df: pd.DataFrame = None,
       df_path: Optional[Union[str, os.PathLike]] = None,
       smiles_col: str = None,
       label_cols: List[str] = None,
       weights_col: str = None,                                     # Not needed
       weights_type: str = None,                                    # Not needed
       idx_col: str = None,
       sample_size: Union[int, float, Type[None]] = None,
       split_val: float = 0.2,
       split_test: float = 0.2,
       split_seed: int = None,
       splits_path: Optional[Union[str, os.PathLike]] = None,
   ):
       #self.task_name = task_name
       self.df = df
       self.df_path = df_path
       self.smiles_col = smiles_col
       self.label_cols = label_cols
       self.weights_col = weights_col
       self.weights_type = weights_type
       self.idx_col = idx_col
       self.sample_size = sample_size
       self.split_val = split_val
       self.split_test = split_test
       self.split_seed = split_seed
       self.splits_path = splits_path
class MultitaskFromSmilesDataModule(BaseDataModule):
    def __init__(
        self,
        task_specific_args: Dict[str, Any],                             # TODO: Replace this with DatasetParams
        cache_data_path: Optional[Union[str, os.PathLike]] = None,
        featurization: Optional[Union[Dict[str, Any], omegaconf.DictConfig]] = None,
        batch_size_train_val: int = 16,
        batch_size_test: int = 16,
        num_workers: int = 0,
        pin_memory: bool = True,
        persistent_workers: bool = False,
        featurization_n_jobs: int = -1,
        featurization_progress: bool = False,
        featurization_backend: str = "loky",
        collate_fn: Optional[Callable] = None,
        prepare_dict_or_graph: str = "pyg:graph",
        dataset_class: type = MultitaskDataset,
        ipu_options: Optional["poptorch.Options"] = None,
    ):
        """
        Parameters: only for parameters beginning with task_*, we have a dictionary where the key is the task name
        and the value is specified below.
            task_df: (value) a dataframe
            task_df_path: (value) a path to a dataframe to load (CSV file). `df` takes precedence over
                `df_path`.
            task_smiles_col: (value) Name of the SMILES column. If set to `None`, it will look for
                a column with the word "smile" (case insensitive) in it.
                If no such column is found, an error will be raised.
            task_label_cols: (value) Name of the columns to use as labels, with different options.

                - `list`: A list of all column names to use
                - `None`: All the columns are used except the SMILES one.
                - `str`: The name of the single column to use
                - `*str`: A string starting by a `*` means all columns whose name
                  ends with the specified `str`
                - `str*`: A string ending by a `*` means all columns whose name
                  starts with the specified `str`

            task_weights_col: (value) Name of the column to use as sample weights. If `None`, no
                weights are used. This parameter cannot be used together with `weights_type`.
            task_weights_type: (value) The type of weights to use. This parameter cannot be used together with `weights_col`.
                **It only supports multi-label binary classification.**

                Supported types:

                - `None`: No weights are used.
                - `"sample_balanced"`: A weight is assigned to each sample inversely
                    proportional to the number of positive value. If there are multiple
                    labels, the product of the weights is used.
                - `"sample_label_balanced"`: Similar to the `"sample_balanced"` weights,
                    but the weights are applied to each element individually, without
                    computing the product of the weights for a given sample.

            task_idx_col: (value) Name of the columns to use as indices. Unused if set to None.
            task_sample_size: (value)

                - `int`: The maximum number of elements to take from the dataset.
                - `float`: Value between 0 and 1 representing the fraction of the dataset to consider
                - `None`: all elements are considered.
            task_split_val: (value) Ratio for the validation split.
            task_split_test: (value) Ratio for the test split.
            task_split_seed: (value) Seed to use for the random split. More complex splitting strategy
                should be implemented.
            task_splits_path: (value) A path a CSV file containing indices for the splits. The file must contains
                3 columns "train", "val" and "test". It takes precedence over `split_val` and `split_test`.

            cache_data_path: path where to save or reload the cached data. The path can be
                remote (S3, GS, etc).
            featurization: args to apply to the SMILES to Graph featurizer.
            batch_size_train_val: batch size for training and val dataset.
            batch_size_test: batch size for test dataset.
            num_workers: Number of workers for the dataloader. Use -1 to use all available
                cores.
            pin_memory: Whether to pin on paginated CPU memory for the dataloader.
            featurization_n_jobs: Number of cores to use for the featurization.
            featurization_progress: whether to show a progress bar during featurization.
            featurization_backend: The backend to use for the molecular featurization.

                - "multiprocessing": Found to cause less memory issues.
                - "loky": joblib's Default. Found to cause memory leaks.
                - "threading": Found to be slow.

            collate_fn: A custom torch collate function. Default is to `goli.data.goli_collate_fn`
            prepare_dict_or_graph: Whether to preprocess all molecules as DGL graphs, DGL dict or PyG graphs.
                Possible options:

                - "dgl:graph": Process molecules as `dgl.DGLGraph`. It's slower during pre-processing
                  and requires more RAM. It is faster during training with `num_workers=0`, but
                  slower with larger `num_workers`.
                - "dgl:dict": Process molecules as a `dict`. It's faster and requires less RAM during
                  pre-processing. It is slower during training with with `num_workers=0` since
                  DGLGraphs will be created during data-loading, but faster with large
                  `num_workers`, and less likely to cause memory issues with the parallelization.
                - "pyg:graph": Process molecules as `pyg.data.Data`.
            dataset_class: The class used to create the dataset from which to sample.
        """
        super().__init__(
            batch_size_train_val=batch_size_train_val,
            batch_size_test=batch_size_test,
            num_workers=num_workers,
            pin_memory=pin_memory,
            persistent_workers=persistent_workers,
            collate_fn=collate_fn,
            ipu_options=ipu_options,
        )

        self.task_specific_args = task_specific_args
        # TODO: Have the input argument to the Data Module be of type DatasetParams
        self.task_dataset_processing_params = {task: DatasetProcessingParams(**ds_args) for task, ds_args in task_specific_args.items()}

        self.featurization_n_jobs = featurization_n_jobs
        self.featurization_progress = featurization_progress
        self.featurization_backend = featurization_backend

        self.dataset_class = dataset_class

        self.task_train_indices = None
        self.task_val_indices = None
        self.task_test_indices = None

        self.single_task_datasets = None
        self.train_singletask_datasets = None
        self.val_singletask_datasets = None
        self.test_singletask_datasets = None

        self.dataset = None
        self.train_ds = None
        self.val_ds = None
        self.test_ds = None

        # Whether to transform the smiles into a dglgraph or a dictionary compatible with dgl
        if prepare_dict_or_graph == "dgl:dict":
            self.smiles_transformer = partial(mol_to_graph_dict, **featurization)
        elif prepare_dict_or_graph == "dgl:graph":
            self.smiles_transformer = partial(mol_to_dglgraph, **featurization)
        elif prepare_dict_or_graph == "pyg:graph":
            self.smiles_transformer = partial(mol_to_pyggraph, **featurization)
        else:
            raise ValueError(
                f"`prepare_dict_or_graph` should be either 'dgl:dict', 'dgl:graph' or 'pyg:graph', Provided: `{prepare_dict_or_graph}`"
            )

    def prepare_data(self):
        """Called only from a single process in distributed settings. Steps:

        - If each cache is set and exists, reload from cache and return. Otherwise,
        - For each single-task dataset:
            - Load its dataframe from a path (if provided)
            - Subsample the dataframe
            - Extract the smiles, labels from the dataframe
        - In the previous step, we were also able to get the unique smiles, which we use to compute the features
        - For each single-task dataframe and associated data (smiles, labels, etc.):
            - Filter out the data corresponding to molecules which failed featurization.
            - Create a corresponding SingletaskDataset
            - Split the SingletaskDataset according to the task-specific splits for train, val and test
        """
        # TODO (Gabriela): Implement the ability to load from cache.

        """Load all single-task dataframes."""
        task_df = {}
        for task, args in self.task_dataset_processing_params.items():
            if args.df is None:
                # Only load the useful columns, as some datasets can be very large when loading all columns.
                label_cols = check_arg_iterator(args.label_cols, enforce_type=list)
                usecols = (
                    check_arg_iterator(args.smiles_col, enforce_type=list)
                    + label_cols
                    + check_arg_iterator(args.idx_col, enforce_type=list)
                    + check_arg_iterator(args.weights_col, enforce_type=list)
                )
                label_dtype = {col: np.float16 for col in label_cols}

                task_df[task] = self._read_csv(args.df_path, usecols=usecols, dtype=label_dtype)
            else:
                task_df[task] = args.df

        """Subsample the data frames and extract the necessary data to create SingleTaskDatasets for each task (smiles, labels, extras)."""
        task_dataset_args = {}
        for task in task_df.keys():
            task_dataset_args[task] = {}

        for task, df in task_df.items():
            # Subsample all the dataframes
            sample_size = self.task_dataset_processing_params[task].sample_size
            df = self._sub_sample_df(df, sample_size)

            logger.info(f"Prepare single-task dataset for task '{task}' with {len(df)} data points.")

            # Extract smiles, labels, extras
            args = self.task_dataset_processing_params[task]
            smiles, labels, sample_idx, extras = self._extract_smiles_labels(
                df,
                smiles_col=args.smiles_col,
                label_cols=args.label_cols,
                idx_col=args.idx_col,
                weights_col=args.weights_col,
                weights_type=args.weights_type,
            )

            # Store the relevant information for each task's dataset
            task_dataset_args[task]["smiles"] = smiles
            task_dataset_args[task]["labels"] = labels
            task_dataset_args[task]["sample_idx"] = sample_idx
            task_dataset_args[task]["extras"] = extras

        """Convert SMILES to features (graphs, fingerprints, etc.) for the unique molecules found."""
        all_smiles = []
        all_tasks = []
        for task, dataset_args in task_dataset_args.items():
            all_smiles.extend(dataset_args["smiles"])
            for count in range(len(dataset_args["smiles"])):
                all_tasks.append(task)
        # Get all unique mol ids
        all_mol_ids = smiles_to_unique_mol_ids(all_smiles)
        unique_mol_ids, inv = np.unique(all_mol_ids, return_inverse=True)
        mol_ids = unique_mol_ids
        # Get smiles to be used for featurization with those mol ids.
        smiles_to_featurize = []
        for id in range(len(mol_ids)):
            for all_idx, unique_idx in enumerate(inv):
                if unique_idx == id:  # If we found this unique mol id
                    smiles_to_featurize.append(all_smiles[all_idx])
                    break # No need to check if another smiles matches
        assert len(mol_ids) == len(smiles_to_featurize)

        # Convert SMILES to features
        features, idx_none = self._featurize_molecules(smiles_to_featurize) # sample_idx is removed ... might need to add it again later in another way

        # Store the features (including Nones, which will be filtered in the next step)
        for task in task_dataset_args.keys():
            task_dataset_args[task]["features"] = []
            task_dataset_args[task]["idx_none"] = []
        # Create a list of features matching up with the original smiles
        all_features = [features[unique_idx] for unique_idx in inv]

        # Add the features to the task-specific data
        for all_idx, task in enumerate(all_tasks):
            task_dataset_args[task]["features"].append(all_features[all_idx])
        # Update idx_none per task for later filtering
        for task, args in task_dataset_args.items():
            for idx, feat in enumerate(args["features"]):
                if feat == None: args["idx_none"].append(idx)

        """Filter data based on molecules which failed featurization. Create single task datasets as well."""
        self.single_task_datasets = {}
        for task, args in task_dataset_args.items():
            df, features, smiles, labels, sample_idx, extras = self._filter_none_molecules(
                args["idx_none"],
                task_df[task],
                args["features"],
                args["smiles"],
                args["labels"],
                args["sample_idx"],
                args["extras"]
            )

            # Update the data
            task_dataset_args[task]["smiles"] = smiles
            task_dataset_args[task]["labels"] = labels
            task_dataset_args[task]["features"] = features
            task_dataset_args[task]["sample_idx"] = sample_idx
            task_dataset_args[task]["extras"] = extras

            # We have the necessary components to create single-task datasets.
            self.single_task_datasets[task] = SingleTaskDataset(
                features=task_dataset_args[task]["features"],
                labels=task_dataset_args[task]["labels"],
                smiles=task_dataset_args[task]["smiles"],
                **task_dataset_args[task]["extras"],
            )

        """We split the data up to create train, val and test datasets"""
        self.task_train_indices = {}
        self.task_val_indices = {}
        self.task_test_indices = {}

        self.train_singletask_datasets = {}
        self.val_singletask_datasets = {}
        self.test_singletask_datasets = {}
        for task, df in task_df.items():
            train_indices, val_indices, test_indices = self._get_split_indices(
                len(df),
                split_val=self.task_dataset_processing_params[task].split_val,
                split_test=self.task_dataset_processing_params[task].split_test,
                split_seed=self.task_dataset_processing_params[task].split_seed,
                splits_path=self.task_dataset_processing_params[task].splits_path,
                sample_idx=task_dataset_args[task]["sample_idx"],
            )
            self.task_train_indices[task] = train_indices
            self.task_val_indices[task] = val_indices
            self.task_test_indices[task] = test_indices

            #train_singletask_datasets[task] = Subset()
            self.train_singletask_datasets[task] = Subset(self.single_task_datasets[task], train_indices)
            self.val_singletask_datasets[task] = Subset(self.single_task_datasets[task], val_indices)
            self.test_singletask_datasets[task] = Subset(self.single_task_datasets[task], test_indices)


        # TODO (Gabriela): Implement the ability to save to cache.

    def setup(self, stage: str = None): # Can possibly get rid of setup because a single dataset will have molecules exclusively in train, val or test
        """Prepare the torch dataset. Called on every GPUs. Setting state here is ok."""

        # Produce the label sizes to update the collate function
        label_sizes = {}

        if stage == "fit" or stage is None:
            self.train_ds = MultitaskDataset(self.train_singletask_datasets)  # type: ignore
            self.val_ds = MultitaskDataset(self.val_singletask_datasets)  # type: ignore

            label_sizes.update(self.train_ds.labels_size)     # Make sure that all task label sizes are contained in here. Maybe do the update outside these if statements.
            label_sizes.update(self.val_ds.labels_size)

        if stage == "test" or stage is None:
            self.test_ds = MultitaskDataset(self.test_singletask_datasets)  # type: ignore

            #label_sizes.update(self.test_ds.labels_size)

        # Produce the label sizes
        #label_sizes.update(self.train_ds.labels_size)
        #label_sizes.update(self.val_ds.labels_size)
        #label_sizes.update(self.test_ds.labels_size)

    # Cannot be used as is for the multitask version, because sample_idx does not apply.
    def _featurize_molecules(self, smiles: Iterable[str]) -> Tuple[List, List]:
        """
        Precompute the features (graphs, fingerprints, etc.) from the SMILES.
        Features are computed from `self.smiles_transformer`.
        A warning is issued to mention which molecules failed featurization.

        Note:
            (hadim): in case of very large dataset we could:
            - or cache the data and read from it during `next(iter(dataloader))`
            - or compute the features on-the-fly during `next(iter(dataloader))`
            For now we compute in advance and hold everything in memory.

        Parameters:
            smiles: A list of all the molecular SMILES to featurize
            sample_idx: The indexes corresponding to the sampled SMILES.
                If not provided, computed from `numpy.arange`.

        Returns:
            features: A list of all the featurized molecules
            idx_none: A list of the indexes that failed featurization
        """

        # Loop all the smiles and compute the features
        if self.featurization_n_jobs == 0:
            features = [self.smiles_transformer(s) for s in tqdm(smiles)]
        else:
            features = Parallel(n_jobs=self.featurization_n_jobs, backend=self.featurization_backend)(
                delayed(self.smiles_transformer)(s) for s in tqdm(smiles)
            )

        # Warn about None molecules
        idx_none = [ii for ii, feat in enumerate(features) if feat is None]
        if len(idx_none) > 0:
            mols_to_msg = [f"{smiles[idx]}" for idx in idx_none]
            msg = "\n".join(mols_to_msg)
            logger.warning(
                (f"{len(idx_none)} molecules will be removed since they failed featurization:\n" + msg)
            )

        return features, idx_none

    @staticmethod
    def _filter_none_molecules(
        idx_none: Iterable,
        *args: Union[pd.DataFrame, pd.Series, np.ndarray, torch.Tensor, list, tuple, Dict[Any, Iterable]],
    ) -> List[Union[pd.DataFrame, pd.Series, np.ndarray, torch.Tensor, list, tuple, Dict[Any, Iterable]]]:
        """
        Filter the molecules, labels, etc. for the molecules that failed featurization.

        Parameters:
            idx_none: A list of the indexes that failed featurization
            args: Any argument from which to filter the failed SMILES.
                Can be a `list`, `tuple`, `Tensor`, `np.array`, `Dict`, `pd.DataFrame`, `pd.Series`.
                Otherwise, it is not filtered.
                WARNING: If a `pd.DataFrame` or `pd.Series` is passed, it filters by the row indexes,
                NOT by the `DataFrame.index` or `Series.index`! Be careful!

        Returns:
            out: All the `args` with the indexes from `idx_none` removed.
        """
        if len(idx_none) == 0:
            return args
        idx_none = np.asarray(idx_none)

        out = []
        for arg in args:
            if isinstance(arg, pd.DataFrame):
                new = arg.drop(arg.index[idx_none], axis=0)
            elif isinstance(arg, pd.Series):
                new = arg.drop(arg.index[idx_none], axis=0)
            elif isinstance(arg, np.ndarray):
                new = np.delete(arg, idx_none, axis=0)
            elif isinstance(arg, torch.Tensor):
                not_none = torch.ones(arg.shape[0], dtype=bool)
                not_none[idx_none] = False
                new = arg[not_none]
            elif isinstance(arg, (list, tuple)):
                arg = list(arg)
                new = [elem for ii, elem in enumerate(arg) if ii not in idx_none]
            elif isinstance(arg, dict):
                new = {}
                for key, val in arg.items():
                    new[key] = GraphFromSmilesDataModule._filter_none_molecules(idx_none, val)    # Careful
            else:
                new = arg
            out.append(new)

        out = tuple(out) if len(out) > 1 else out[0]

        return out

    def _parse_label_cols(
        self,
        df: pd.DataFrame,
        df_path: str,
        str: Optional[Union[str, os.PathLike]],
        label_cols: Union[Type[None], str, List[str]],
        smiles_col: str
        ) -> List[str]:
        r"""
        Parse the choice of label columns depending on the type of input.
        The input parameters `label_cols` and `smiles_col` are described in
        the `__init__` method.
        """
        if df is None:
            # Only load the useful columns, as some dataset can be very large
            # when loading all columns
            data_frame = self._read_csv(df_path, nrows=0)
        else:
            data_frame = df
        cols = list(data_frame.columns)

        # A star `*` at the beginning or end of the string specifies to look for all
        # columns that starts/end with a specific string
        if isinstance(label_cols, str):
            if label_cols[0] == "*":
                label_cols = [col for col in cols if str(col).endswith(label_cols[1:])]
            elif label_cols[-1] == "*":
                label_cols = [col for col in cols if str(col).startswith(label_cols[:-1])]
            else:
                label_cols = [label_cols]

        elif label_cols is None:
            label_cols = [col for col in cols if col != smiles_col]

        return check_arg_iterator(label_cols, enforce_type=list)

    @property
    def is_prepared(self):
        if not hasattr(self, "dataset"):
            return False
        return getattr(self, "dataset") is not None

    @property
    def is_setup(self):
        if not (hasattr(self, "train_ds") or hasattr(self, "test_ds")):
            return False
        return (getattr(self, "train_ds") is not None) or (getattr(self, "test_ds") is not None)

    @property
    def num_node_feats(self):
        """Return the number of node features in the first graph"""

        graph = self.get_first_graph()
        num_feats = 0
        if "feat" in graph.ndata.keys():
            num_feats += graph.ndata["feat"].shape[1]
        return num_feats

    @property
    def num_node_feats_with_positional_encoding(self):
        """Return the number of node features in the first graph
        including positional encoding features."""

        graph = self.get_first_graph()
        num_feats = 0
        if isinstance(graph, (dgl.DGLGraph, GraphDict)):
            graph = graph.ndata

        empty = torch.Tensor([])
        num_feats  = graph.get("feat", empty).shape[-1]
        num_feats += graph.get("pos_enc_feats_sign_flip", empty).shape[-1]
        num_feats += graph.get("pos_enc_feats_no_flip", empty).shape[-1]

        return num_feats

    @property
    def num_edge_feats(self):
        """Return the number of edge features in the first graph"""

        graph = self.get_first_graph()
        if isinstance(graph, (dgl.DGLGraph, GraphDict)):
            graph = graph.edata

        empty = torch.Tensor([])
        num_feats = graph.get("edge_feat", empty).shape[-1]

        return num_feats

    def get_first_graph(self):
        """
        Low memory footprint method to get the first datapoint DGL graph.
        The first 10 rows of the data are read in case the first one has a featurization
        error. If all 10 first element, then `None` is returned, otherwise the first
        graph to not fail is returned.
        """
        keys = list(self.task_dataset_processing_params.keys())
        task = keys[0]
        args = self.task_dataset_processing_params[task]
        if args.df is None:
            df = self._read_csv(args.df_path, nrows=10)
        else:
            df = args.df.iloc[0:10, :]

        smiles, labels, sample_idx, extras = self._extract_smiles_labels(
            df,
            smiles_col=args.smiles_col,
            label_cols=args.label_cols,
            idx_col=args.idx_col,
            weights_col=args.weights_col,
            weights_type=args.weights_type,
        )

        graph = None
        for s in smiles:
            graph = self.smiles_transformer(s, mask_nan=0.0)
            if graph is not None:
                break

        return graph

    ########################## Private methods ######################################
    def _save_to_cache(self):
        raise NotImplementedError()

    def _load_from_cache(self):
        raise NotImplementedError()

    def _extract_smiles_labels(
        self,
        df: pd.DataFrame,
        smiles_col: str = None,
        label_cols: List[str] = [],
        idx_col: str = None,
        weights_col: str = None,
        weights_type: str = None,
    ) -> Tuple[
        np.ndarray, np.ndarray, Union[Type[None], np.ndarray], Dict[str, Union[Type[None], np.ndarray]]
    ]:
        """For a given dataframe extract the SMILES and labels columns. Smiles is returned as a list
        of string while labels are returned as a 2D numpy array.
        """

        if smiles_col is None:      # Should we specify which dataset has caused the potential issue?
            smiles_col_all = [col for col in df.columns if "smile" in str(col).lower()]
            if len(smiles_col_all) == 0:
                raise ValueError(f"No SMILES column found in dataframe. Columns are {df.columns}")
            elif len(smiles_col_all) > 1:
                raise ValueError(
                    f"Multiple SMILES column found in dataframe. SMILES Columns are {smiles_col_all}"
                )

            smiles_col = smiles_col_all[0]

        if label_cols is None:
            label_cols = df.columns.drop(smiles_col)

        label_cols = check_arg_iterator(label_cols, enforce_type=list)

        smiles = df[smiles_col].values
        if len(label_cols) > 0:
            labels = [pd.to_numeric(df[col], errors="coerce") for col in label_cols]
            labels = np.stack(labels, axis=1)
        else:
            labels = np.zeros([len(smiles), 0])

        indices = None                      # What are indices for?
        if idx_col is not None:
            indices = df[idx_col].values

        sample_idx = df.index.values

        # Extract the weights
        weights = None
        if weights_col is not None:
            weights = df[weights_col].values
        elif weights_type is not None:
            if not np.all((labels == 0) | (labels == 1)):
                raise ValueError("Labels must be binary for `weights_type`")

            if weights_type == "sample_label_balanced":
                ratio_pos_neg = np.sum(labels, axis=0, keepdims=1) / labels.shape[0]
                weights = np.zeros(labels.shape)
                weights[labels == 0] = ratio_pos_neg
                weights[labels == 1] = ratio_pos_neg**-1

            elif weights_type == "sample_balanced":
                ratio_pos_neg = np.sum(labels, axis=0, keepdims=1) / labels.shape[0]
                weights = np.zeros(labels.shape)
                weights[labels == 0] = ratio_pos_neg
                weights[labels == 1] = ratio_pos_neg**-1
                weights = np.prod(weights, axis=1)

            else:
                raise ValueError(f"Undefined `weights_type` {weights_type}")

            weights /= np.max(weights)  # Put the max weight to 1

        extras = {"indices": indices, "weights": weights}
        return smiles, labels, sample_idx, extras

    def _get_split_indices(
        self,
        dataset_size: int,
        split_val: float,
        split_test: float,
        sample_idx: Optional[Iterable[int]] = None,
        split_seed: int = None,
        splits_path: Union[str, os.PathLike] = None,
    ):
        """Compute indices of random splits."""

        if sample_idx is None:
            sample_idx = np.arange(dataset_size)

        if splits_path is None:
            # Random splitting
            train_indices, val_test_indices = train_test_split(
                sample_idx,
                test_size=split_val + split_test,
                random_state=split_seed,
            )

            sub_split_test = split_test / (split_test + split_val)
            if split_test > 0:
                val_indices, test_indices = train_test_split(
                    val_test_indices,
                    test_size=sub_split_test,
                    random_state=split_seed,
                )
            else:
                val_indices = val_test_indices
                test_indices = np.array([])

        else:
            # Split from an indices file
            with fsspec.open(str(splits_path)) as f:
                splits = self._read_csv(splits_path)

            train_indices = splits["train"].dropna().astype("int").tolist()
            val_indices = splits["val"].dropna().astype("int").tolist()
            test_indices = splits["test"].dropna().astype("int").tolist()

        # Filter train, val and test indices
        _, train_idx, _ = np.intersect1d(sample_idx, train_indices, return_indices=True)
        train_indices = train_idx.tolist()
        _, valid_idx, _ = np.intersect1d(sample_idx, val_indices, return_indices=True)
        val_indices = valid_idx.tolist()
        _, test_idx, _ = np.intersect1d(sample_idx, test_indices, return_indices=True)
        test_indices = test_idx.tolist()

        return train_indices, val_indices, test_indices

    def _sub_sample_df(self, df, sample_size):
        # Sub-sample the dataframe
        if isinstance(sample_size, int):
            n = min(self.sample_size, df.shape[0])
            df = df.sample(n=n)
        elif isinstance(sample_size, float):
            df = df.sample(f=sample_size)
        elif sample_size is None:
            pass
        else:
            raise ValueError(f"Wrong value for `self.sample_size`: {self.sample_size}") # Maybe specify which task it was for?

        return df

    def __len__(self) -> int:
        r"""
        Returns the number of elements of the current DataModule, which is the combined size of all single-task datasets given.
        """
        num_elements = 0
        for task, args in self.task_dataset_processing_params.items():
            if args.df is None:
                df = self._read_csv(args.df_path, usecols=args.smiles_col)
                num_elements += len(df)
            else:
                num_elements += len(args.df)
        return num_elements

    def to_dict(self):
        obj_repr = {}
        obj_repr["name"] = self.__class__.__name__
        obj_repr["len"] = len(self)
        obj_repr["train_size"] = len(self.train_indices) if self.train_indices is not None else None
        obj_repr["val_size"] = len(self.val_indices) if self.val_indices is not None else None
        obj_repr["test_size"] = len(self.test_indices) if self.test_indices is not None else None
        obj_repr["batch_size_train_val"] = self.batch_size_train_val
        obj_repr["batch_size_test"] = self.batch_size_test
        obj_repr["num_node_feats"] = self.num_node_feats
        obj_repr["num_node_feats_with_positional_encoding"] = self.num_node_feats_with_positional_encoding
        obj_repr["num_edge_feats"] = self.num_edge_feats
        obj_repr["num_tasks"] = len(self.task_dataset_processing_params)
        obj_repr["num_labels"] = len(self.label_cols)
        obj_repr["collate_fn"] = self.collate_fn.__name__
        obj_repr["featurization"] = self.featurization
        return obj_repr

    def __repr__(self):
        """Controls how the class is printed"""
        return omegaconf.OmegaConf.to_yaml(self.to_dict())

class GraphOGBDataModule(GraphFromSmilesDataModule):
    """Load an OGB GraphProp dataset."""

    def __init__(
        self,
        dataset_name: str,
        cache_data_path: Optional[Union[str, os.PathLike]] = None,
        featurization: Optional[Union[Dict[str, Any], omegaconf.DictConfig]] = None,
        weights_col: str = None,
        weights_type: str = None,
        sample_size: Union[int, float, Type[None]] = None,
        batch_size_train_val: int = 16,
        batch_size_test: int = 16,
        num_workers: int = 0,
        pin_memory: bool = True,
        persistent_workers: bool = False,
        featurization_n_jobs: int = -1,
        featurization_progress: bool = False,
        featurization_backend: str = "loky",
        collate_fn: Optional[Callable] = None,
    ):
        """

        Parameters:
            dataset_name: Name of the OGB dataset to load. Examples of possible datasets are
                "ogbg-molhiv", "ogbg-molpcba", "ogbg-moltox21", "ogbg-molfreesolv".
            cache_data_path: path where to save or reload the cached data. The path can be
                remote (S3, GS, etc).
            featurization: args to apply to the SMILES to Graph featurizer.
            batch_size_train_val: batch size for training and val dataset.
            batch_size_test: batch size for test dataset.
            num_workers: Number of workers for the dataloader. Use -1 to use all available
                cores.
            pin_memory: Whether to pin on paginated CPU memory for the dataloader.
            featurization_n_jobs: Number of cores to use for the featurization.
            featurization_progress: whether to show a progress bar during featurization.
            featurization_backend: The backend to use for the molecular featurization.

                - "multiprocessing": Found to cause less memory issues.
                - "loky": joblib's Default. Found to cause memory leaks.
                - "threading": Found to be slow.

            collate_fn: A custom torch collate function. Default is to `goli.data.goli_collate_fn`
            sample_size:

                - `int`: The maximum number of elements to take from the dataset.
                - `float`: Value between 0 and 1 representing the fraction of the dataset to consider
                - `None`: all elements are considered.
        """

        self.dataset_name = dataset_name

        # Get OGB metadata
        self.metadata = self._get_dataset_metadata(self.dataset_name)

        # Get dataset
        df, idx_col, smiles_col, label_cols, splits_path = self._load_dataset(self.metadata)

        # Config for datamodule
        dm_args = {}
        dm_args["df"] = df
        dm_args["cache_data_path"] = cache_data_path
        dm_args["featurization"] = featurization
        dm_args["smiles_col"] = smiles_col
        dm_args["label_cols"] = label_cols
        dm_args["idx_col"] = idx_col
        dm_args["splits_path"] = splits_path
        dm_args["batch_size_train_val"] = batch_size_train_val
        dm_args["batch_size_test"] = batch_size_test
        dm_args["num_workers"] = num_workers
        dm_args["pin_memory"] = pin_memory
        dm_args["featurization_n_jobs"] = featurization_n_jobs
        dm_args["featurization_progress"] = featurization_progress
        dm_args["featurization_backend"] = featurization_backend
        dm_args["persistent_workers"] = persistent_workers
        dm_args["collate_fn"] = collate_fn
        dm_args["weights_col"] = weights_col
        dm_args["weights_type"] = weights_type
        dm_args["sample_size"] = sample_size

        super().__init__(**dm_args)

    def to_dict(self):
        obj_repr = {}
        obj_repr["dataset_name"] = self.dataset_name
        obj_repr.update(super().to_dict())
        return obj_repr

    # Private methods

    def _load_dataset(self, metadata: dict):
        """Download, extract and load an OGB dataset."""

        base_dir = fs.get_cache_dir("ogb")
        dataset_dir = base_dir / metadata["download_name"]

        if not dataset_dir.exists():

            # Create cache filepath for zip file and associated folder
            dataset_path = base_dir / f"{metadata['download_name']}.zip"

            # Download it
            if not dataset_path.exists():
                logger.info(f"Downloading {metadata['url']} to {dataset_path}")
                fs.copy(metadata["url"], dataset_path, progress=True)

            # Extract
            zf = zipfile.ZipFile(dataset_path)
            zf.extractall(base_dir)

        # Load CSV file
        if metadata["download_name"].startswith("pcqm4m"):
            df_path = dataset_dir / "raw" / "data.csv.gz"
        else:
            df_path = dataset_dir / "mapping" / "mol.csv.gz"
        logger.info(f"Loading {df_path} in memory.")
        df = pd.read_csv(df_path)

        # Load split from the OGB dataset and save them in a single CSV file
        if metadata["download_name"].startswith("pcqm4m"):
            split_name = metadata["split"]
            split_dict = torch.load(dataset_dir / "split_dict.pt")
            train_split = pd.DataFrame(split_dict["train"])
            val_split = pd.DataFrame(split_dict["valid"])
            if "test" in split_dict.keys():
                test_split = pd.DataFrame(split_dict["test"])
            else:
                test_split = pd.DataFrame(split_dict["test-dev"])

            splits = pd.concat([train_split, val_split, test_split], axis=1)  # type: ignore
            splits.columns = ["train", "val", "test"]

            splits_path = dataset_dir / "split"
            if not splits_path.exists():
                os.makedirs(splits_path)
                splits_path = dataset_dir / f"{split_name}.csv.gz"
            else:
                splits_path = splits_path / f"{split_name}.csv.gz"
            logger.info(f"Saving splits to {splits_path}")
            splits.to_csv(splits_path, index=None)
        else:
            split_name = metadata["split"]
            train_split = pd.read_csv(dataset_dir / "split" / split_name / "train.csv.gz", header=None)  # type: ignore
            val_split = pd.read_csv(dataset_dir / "split" / split_name / "valid.csv.gz", header=None)  # type: ignore
            test_split = pd.read_csv(dataset_dir / "split" / split_name / "test.csv.gz", header=None)  # type: ignore

            splits = pd.concat([train_split, val_split, test_split], axis=1)  # type: ignore
            splits.columns = ["train", "val", "test"]

            splits_path = dataset_dir / "split" / f"{split_name}.csv.gz"
            logger.info(f"Saving splits to {splits_path}")
            splits.to_csv(splits_path, index=None)

        # Get column names: OGB columns are predictable
        if metadata["download_name"].startswith("pcqm4m"):
            idx_col = df.columns[0]
            smiles_col = df.columns[-2]
            label_cols = df.columns[-1:].to_list()
        else:
            idx_col = df.columns[-1]
            smiles_col = df.columns[-2]
            label_cols = df.columns[:-2].to_list()

        return df, idx_col, smiles_col, label_cols, splits_path

    def _get_dataset_metadata(self, dataset_name: str):
        ogb_metadata = self._get_ogb_metadata()
        if dataset_name not in ogb_metadata.index:
            raise ValueError(f"'{dataset_name}' is not a valid dataset name.")

        return ogb_metadata.loc[dataset_name].to_dict()

    def _get_ogb_metadata(self):
        """Get the metadata of OGB GraphProp datasets."""

        with importlib.resources.open_text("ogb.graphproppred", "master.csv") as f:
            ogb_metadata = pd.read_csv(f)
        ogb_metadata = ogb_metadata.set_index(ogb_metadata.columns[0])
        ogb_metadata = ogb_metadata.T

        # Add metadata related to PCQM4M
        ogb_metadata = ogb_metadata.append(pd.DataFrame(PCQM4M_meta, index=["ogbg-lsc-pcqm4m"]))
        ogb_metadata = ogb_metadata.append(pd.DataFrame(PCQM4Mv2_meta, index=["ogbg-lsc-pcqm4mv2"]))

        # Only keep datasets of type 'mol'
        ogb_metadata = ogb_metadata[ogb_metadata["data type"] == "mol"]

        return ogb_metadata<|MERGE_RESOLUTION|>--- conflicted
+++ resolved
@@ -235,13 +235,6 @@
 
             task_list = [task] * ds.__len__()
             all_tasks.extend(task_list)
-
-<<<<<<< HEAD
-=======
-        #pprint(all_smiles)
-        #pprint(all_labels)
-        #pprint(all_tasks)
->>>>>>> da0a6c4f
 
         mol_ids = []
         # Get all unique mol ids.
