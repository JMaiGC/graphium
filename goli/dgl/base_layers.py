import abc
import torch
import torch.nn as nn
import torch.nn.functional as F
import re
from dgl.nn.pytorch.glob import SumPooling, AvgPooling, MaxPooling, Set2Set, GlobalAttentionPooling
from dgl import mean_nodes, sum_nodes, max_nodes

from goli.commons.utils import ModuleListConcat
from typing import List


SUPPORTED_ACTIVATION_MAP = {"ReLU", "Sigmoid", "Tanh", "ELU", "SELU", "GLU", "LeakyReLU", "Softplus", "None"}
EPS = 1e-5


def get_activation(activation):
    """ returns the activation function represented by the input string """
    if activation and callable(activation):
        # activation is already a function
        return activation
    # search in SUPPORTED_ACTIVATION_MAP a torch.nn.modules.activation
    activation = [x for x in SUPPORTED_ACTIVATION_MAP if activation.lower() == x.lower()]
    assert len(activation) == 1 and isinstance(activation[0], str), "Unhandled activation function"
    activation = activation[0]
    if activation.lower() == "none":
        return None
    return vars(torch.nn.modules.activation)[activation]()


class FCLayer(nn.Module):
    r"""
    A simple fully connected and customizable layer. This layer is centered around a torch.nn.Linear module.
    The order in which transformations are applied is:
    #. Dense Layer
    #. Activation
    #. Dropout (if applicable)
    #. Batch Normalization (if applicable)
    Arguments
    ----------
        in_dim: int
            Input dimension of the layer (the torch.nn.Linear)
        out_dim: int
            Output dimension of the layer.
        dropout: float, optional
            The ratio of units to dropout. No dropout by default.
            (Default value = 0.)
        activation: str or callable, optional
            Activation function to use.
            (Default value = relu)
        batch_norm: bool, optional
            Whether to use batch normalization
            (Default value = False)
        bias: bool, optional
            Whether to enable bias in for the linear layer.
            (Default value = True)
        init_fn: callable, optional
            Initialization function to use for the weight of the layer. Default is
            :math:`\mathcal{U}(-\sqrt{k}, \sqrt{k})` with :math:`k=\frac{1}{ \text{in_dim}}`
            (Default value = None)
    Attributes
    ----------
        dropout: int
            The ratio of units to dropout.
        batch_norm: int
            Whether to use batch normalization
        linear: torch.nn.Linear
            The linear layer
        activation: the torch.nn.Module
            The activation layer
        init_fn: function
            Initialization function used for the weight of the layer
        in_dim: int
            Input dimension of the linear layer
        out_dim: int
            Output dimension of the linear layer
    """

    def __init__(
        self,
        in_dim,
        out_dim,
        activation="relu",
        dropout=0.0,
        batch_norm=False,
        bias=True,
        init_fn=None,
        device="cpu",
    ):
        super(FCLayer, self).__init__()

        self.__params = locals()
        del self.__params["__class__"]
        del self.__params["self"]
        self.in_dim = in_dim
        self.out_dim = out_dim
        self.bias = bias
        self.linear = nn.Linear(in_dim, out_dim, bias=bias).to(device)
        self.dropout = None
        self.batch_norm = None
        if dropout:
            self.dropout = nn.Dropout(p=dropout)
        if batch_norm:
            self.batch_norm = nn.BatchNorm1d(out_dim).to(device)
        self.activation = get_activation(activation)
        self.init_fn = nn.init.xavier_uniform_

        self.reset_parameters()

    def reset_parameters(self, init_fn=None):
        init_fn = init_fn or self.init_fn
        if init_fn is not None:
            init_fn(self.linear.weight, 1 / self.in_dim)
        if self.bias:
            self.linear.bias.data.zero_()

    def forward(self, x):
        h = self.linear(x)
        if self.activation is not None:
            h = self.activation(h)
        if self.dropout is not None:
            h = self.dropout(h)
        if self.batch_norm is not None:
            if h.shape[1] != self.out_dim:
                h = self.batch_norm(h.transpose(1, 2)).transpose(1, 2)
            else:
                h = self.batch_norm(h)
        return h

    def __repr__(self):
        return self.__class__.__name__ + " (" + str(self.in_dim) + " -> " + str(self.out_dim) + ")"


class MLP(nn.Module):
    """
    Simple multi-layer perceptron, built of a series of FCLayers
    """

    def __init__(
        self,
        in_dim,
        hidden_dim,
        out_dim,
        layers,
        mid_activation="relu",
        last_activation="none",
        dropout=0.0,
        mid_batch_norm=False,
        last_batch_norm=False,
        device="cpu",
    ):
        super(MLP, self).__init__()

        self.in_dim = in_dim
        self.hidden_dim = hidden_dim
        self.out_dim = out_dim

        self.fully_connected = nn.ModuleList()
        if layers <= 1:
            self.fully_connected.append(
                FCLayer(
                    in_dim,
                    out_dim,
                    activation=last_activation,
                    batch_norm=last_batch_norm,
                    device=device,
                    dropout=dropout,
                )
            )
        else:
            self.fully_connected.append(
                FCLayer(
                    in_dim,
                    hidden_dim,
                    activation=mid_activation,
                    batch_norm=mid_batch_norm,
                    device=device,
                    dropout=dropout,
                )
            )
            for _ in range(layers - 2):
                self.fully_connected.append(
                    FCLayer(
                        hidden_dim,
                        hidden_dim,
                        activation=mid_activation,
                        batch_norm=mid_batch_norm,
                        device=device,
                        dropout=dropout,
                    )
                )
            self.fully_connected.append(
                FCLayer(
                    hidden_dim,
                    out_dim,
                    activation=last_activation,
                    batch_norm=last_batch_norm,
                    device=device,
                    dropout=dropout,
                )
            )

    def forward(self, x):
        for fc in self.fully_connected:
            x = fc(x)
        return x

    def __repr__(self):
        return self.__class__.__name__ + " (" + str(self.in_dim) + " -> " + str(self.out_dim) + ")"


class GRU(nn.Module):
    """
    Wrapper class for the GRU used by the GNN framework, nn.GRU is used for the Gated Recurrent Unit itself
    """

    def __init__(self, input_size, hidden_dim, device):
        super(GRU, self).__init__()
        self.input_size = input_size
        self.hidden_dim = hidden_dim
        self.gru = nn.GRU(input_size=input_size, hidden_dim=hidden_dim).to(device)

    def forward(self, x, y):
        """
        :param x:   shape: (B, N, Din) where Din <= input_size (difference is padded)
        :param y:   shape: (B, N, Dh) where Dh <= hidden_dim (difference is padded)
        :return:    shape: (B, N, Dh)
        """
        assert x.shape[-1] <= self.input_size and y.shape[-1] <= self.hidden_dim

        (B, N, _) = x.shape
        x = x.reshape(1, B * N, -1).contiguous()
        y = y.reshape(1, B * N, -1).contiguous()

        # padding if necessary
        if x.shape[-1] < self.input_size:
            x = F.pad(input=x, pad=[0, self.input_size - x.shape[-1]], mode="constant", value=0)
        if y.shape[-1] < self.hidden_dim:
            y = F.pad(input=y, pad=[0, self.hidden_dim - y.shape[-1]], mode="constant", value=0)

        x = self.gru(x, y)[1]
        x = x.reshape(B, N, -1)
        return x


class S2SReadout(nn.Module):
    """
    Performs a Set2Set aggregation of all the graph nodes' features followed by a series of fully connected layers
    """

    def __init__(self, in_dim, hidden_dim, out_dim, fc_layers=3, device="cpu", final_activation="relu"):
        super(S2SReadout, self).__init__()

        # set2set aggregation
        self.set2set = Set2Set(in_dim, device=device)

        # fully connected layers
        self.mlp = MLP(
            in_dim=2 * in_dim,
            hidden_dim=hidden_dim,
            out_dim=out_dim,
            layers=fc_layers,
            mid_activation="relu",
            last_activation=final_activation,
            mid_batch_norm=True,
            last_batch_norm=False,
            device=device,
        )

    def forward(self, x):
        x = self.set2set(x)
        return self.mlp(x)


class StdPooling(nn.Module):
    r"""Apply standard deviation pooling over the nodes in the graph.

    .. math::
        r^{(i)} = \sigma_{k=1}^{N_i}\left( x^{(i)}_k \right)
    """

    def __init__(self):
        super(StdPooling, self).__init__()
        self.sum_pooler = SumPooling()
        self.relu = nn.ReLU()

    def forward(self, graph, feat):
        r"""Compute standard deviation pooling.

        Parameters
        ----------
        graph : DGLGraph
            The graph.
        feat : torch.Tensor
            The input feature with shape :math:`(N, *)` where
            :math:`N` is the number of nodes in the graph.

        Returns
        -------
        torch.Tensor
            The output feature with shape :math:`(B, *)`, where
            :math:`B` refers to the batch size.
        """

        readout = torch.sqrt(
            self.relu((self.sum_pooler(graph, feat ** 2)) - (self.sum_pooler(graph, feat) ** 2)) + EPS
        )
        return readout


class MinPooling(MaxPooling):
    r"""Apply min pooling over the nodes in the graph.

    .. math::
        r^{(i)} = \min_{k=1}^{N_i}\left( x^{(i)}_k \right)
    """

    def forward(self, graph, feat):
        r"""Compute max pooling.

        Parameters
        ----------
        graph : DGLGraph
            The graph.
        feat : torch.Tensor
            The input feature with shape :math:`(N, *)` where
            :math:`N` is the number of nodes in the graph.

        Returns
        -------
        torch.Tensor
            The output feature with shape :math:`(B, *)`, where
            :math:`B` refers to the batch size.
        """

        readout = -super().forward(graph, -feat)
        return readout


def parse_pooling_layer(in_dim: int, pooling: List[str], n_iters: int = 2, n_layers: int = 2):
    r"""
    Select the pooling layers from a list of strings, and put them
    in a Module that concatenates their outputs.

    Parameters
    ------------

    in_dim: int
        The dimension at the input layer of the pooling

    pooling: list(str)
        The list of pooling layers to use. The accepted strings are:

        - "sum": SumPooling

        - "mean": MeanPooling

        - "max": MaxPooling

        - "min": MinPooling

        - "std": StdPooling

        - "s2s": Set2Set

    n_iters: int, Default=2
        IGNORED FOR ALL POOLING LAYERS, EXCEPT "s2s".
        The number of iterations.

    n_layers : int, Default=2
        IGNORED FOR ALL POOLING LAYERS, EXCEPT "s2s".
        The number of recurrent layers.
    """

    # TODO: Add configuration for the pooling layer kwargs

    # Create the pooling layer
    pooling = pooling.lower()
    pool_layer = ModuleListConcat()
    out_pool_dim = 0

    for this_pool in re.split("\s+|_", pooling):
        out_pool_dim += in_dim
        if this_pool == "sum":
            pool_layer.append(SumPooling())
        elif this_pool == "mean":
            pool_layer.append(AvgPooling())
        elif this_pool == "max":
            pool_layer.append(MaxPooling())
        elif this_pool == "min":
            pool_layer.append(MinPooling())
        elif this_pool == "std":
<<<<<<< HEAD
            pool_layer.append(StdPooling())
            pool_layer.append(Set2Set(input_dim=in_dim, n_iters=n_iters, n_layers=n_layers))
=======
            pool_layer.append(StdPooling(**kwargs))
        elif this_pool == "s2s":
            n_iters = kwargs.pop("n_iter", 2)
            n_layers = kwargs.pop("n_layers", 2)
            pool_layer.append(Set2Set(input_dim=in_dim, n_iters=n_iters, n_layers=n_layers, **kwargs))
>>>>>>> 5439d083
            out_pool_dim += in_dim
        elif (this_pool == "none") or (this_pool is None):
            pass
        else:
            raise NotImplementedError(f"Undefined pooling `{this_pool}`")

    return pool_layer, out_pool_dim


class VirtualNode(nn.Module):
    def __init__(self, dim, dropout, batch_norm=False, bias=True, residual=True, vn_type="sum"):
        super().__init__()
        if (vn_type is None) or (vn_type.lower() == "none"):
            self.vn_type = None
            self.fc_layer = None
            self.residual = None
            return

        self.vn_type = vn_type.lower()
        self.fc_layer = FCLayer(
            in_size=dim,
            out_size=dim,
            activation="relu",
            dropout=dropout,
            b_norm=batch_norm,
            bias=bias,
        )
        self.residual = residual

    def forward(self, g, h, vn_h):

        g.ndata["h"] = h

        # Pool the features
        if self.vn_type is None:
            return vn_h, h
        elif self.vn_type == "mean":
            pool = mean_nodes(g, "h")
        elif self.vn_type == "max":
            pool = max_nodes(g, "h")
        elif self.vn_type == "sum":
            pool = sum_nodes(g, "h")
        elif self.vn_type == "logsum":
            pool = mean_nodes(g, "h")
            lognum = torch.log(torch.tensor(g.batch_num_nodes, dtype=h.dtype, device=h.device))
            pool = pool * lognum.unsqueeze(-1)
        else:
            raise ValueError(
                f'Undefined input "{self.pooling}". Accepted values are "none", "sum", "mean", "logsum"'
            )

        # Compute the new virtual node features
        vn_h_temp = self.fc_layer.forward(vn_h + pool)
        if self.residual:
            vn_h = vn_h + vn_h_temp
        else:
            vn_h = vn_h_temp

        # Add the virtual node value to the graph features
        temp_h = torch.cat(
            [vn_h[ii : ii + 1].repeat(num_nodes, 1) for ii, num_nodes in enumerate(g.batch_num_nodes)],
            dim=0,
        )
        h = h + temp_h

        return vn_h, h<|MERGE_RESOLUTION|>--- conflicted
+++ resolved
@@ -390,16 +390,8 @@
         elif this_pool == "min":
             pool_layer.append(MinPooling())
         elif this_pool == "std":
-<<<<<<< HEAD
             pool_layer.append(StdPooling())
             pool_layer.append(Set2Set(input_dim=in_dim, n_iters=n_iters, n_layers=n_layers))
-=======
-            pool_layer.append(StdPooling(**kwargs))
-        elif this_pool == "s2s":
-            n_iters = kwargs.pop("n_iter", 2)
-            n_layers = kwargs.pop("n_layers", 2)
-            pool_layer.append(Set2Set(input_dim=in_dim, n_iters=n_iters, n_layers=n_layers, **kwargs))
->>>>>>> 5439d083
             out_pool_dim += in_dim
         elif (this_pool == "none") or (this_pool is None):
             pass
