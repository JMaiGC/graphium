--- conflicted
+++ resolved
@@ -387,19 +387,11 @@
 
     def training_step(self, batch: Tuple[torch.Tensor], batch_idx: int) -> Dict[str, Any]:
         step_dict = self._general_step(batch=batch, batch_idx=batch_idx)
-<<<<<<< HEAD
-        loss, metric_logs = self.get_metrics_logs(
-            preds=step_dict["preds"], targets=step_dict["targets"], step_name="train", loss_name="loss"
-        )
-
-        step_dict.update(metric_logs)
-=======
         loss, metrics_logs = self.get_metrics_logs(
             preds=step_dict["preds"], targets=step_dict["targets"], step_name="train", loss_name="loss"
         )
 
         step_dict.update(metrics_logs)
->>>>>>> 8c6c9606
         step_dict["loss"] = loss
 
         self.logger.log_metrics(metrics_logs, step=self.global_step)
