--- conflicted
+++ resolved
@@ -214,7 +214,6 @@
         self.assertEqual(bg2.h.shape[1], self.out_dim * layer.out_dim_factor)
         self.assertTrue((bg2.edge_attr == self.bg.edge_attr).all)
 
-<<<<<<< HEAD
     def test_preprocess3Dfeaturelayer(self):
         bg = deepcopy(self.bg)
         num_heads = 2
@@ -244,7 +243,7 @@
         # tensor_with_kernel: [batch, nodes, nodes, num_kernel]
         tensor_with_kernel = layer.forward(input)
         self.assertEqual(tensor_with_kernel.size(), torch.Size([2, 4, 4, 3]))
-=======
+
     def test_pooling_virtual_node(self):
         bg = deepcopy(self.bg)
         h_in = bg.h
@@ -282,7 +281,6 @@
                 else:
                     assert torch.equal(h_out, h_in) == False
                     assert torch.equal(e_out, e_in) == False
->>>>>>> 2b4e1424
 
 
 if __name__ == "__main__":
