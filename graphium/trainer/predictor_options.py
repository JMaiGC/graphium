r"""Data classes to group together related arguments for the creation of a Predictor Module."""


"""
Replace the usage of **kwargs by adding checks to make sure that everything is type-safe.
    Stricter typing is important because:
        - It makes finding bugs easier since incorrect types will cause an obvious error.
        - Static analysis becomes easier, and the IDE can give hints about errors in the code before runtime.
Add the post-init function to do the checks immediately.
"""

from copy import deepcopy
from dataclasses import dataclass, field
from typing import Any, Callable, Dict, List, Optional, Type, Union
from inspect import signature, isclass

from torch import nn

from graphium.utils.spaces import LOSS_DICT
from graphium.utils.spaces import SCHEDULER_DICT


@dataclass
class ModelOptions:
    r"""
    This data class stores the arguments necessary to instantiate a model for the Predictor.

    Parameters:
        model_class:
            pytorch module used to create a model

        model_kwargs:
            Key-word arguments used to initialize the model from `model_class`.
    """
    model_class: Type[nn.Module]
    model_kwargs: Dict[str, Any]


@dataclass
class OptimOptions:
    r"""
    This data class stores the arguments necessary to configure the optimizer for the Predictor.

    Parameters:
        optim_kwargs:
            Dictionnary used to initialize the optimizer, with possible keys below.

            - lr `float`: Learning rate (Default=`1e-3`)
            - weight_decay `float`: Weight decay used to regularize the optimizer (Default=`0.`)

        torch_scheduler_kwargs:
            Dictionnary for the scheduling of learning rate, with possible keys below.

            - type `str`: Type of the learning rate to use from pytorch. Examples are
                `'ReduceLROnPlateau'` (default), `'CosineAnnealingWarmRestarts'`, `'StepLR'`, etc.
            - **kwargs: Any other argument for the learning rate scheduler

        scheduler_kwargs:
            Dictionnary for the scheduling of the learning rate modification used by pytorch-lightning

            - monitor `str`: metric to track (Default=`"loss/val"`)
            - interval `str`: Whether to look at iterations or epochs (Default=`"epoch"`)
            - strict `bool`: if set to True will enforce that value specified in monitor is available
                while trying to call scheduler.step(), and stop training if not found. If False will
                only give a warning and continue training (without calling the scheduler). (Default=`True`)
            - frequency `int`: **TODO: NOT REALLY SURE HOW IT WORKS!** (Default=`1`)

        scheduler_class: The class to use for the scheduler, or the str representing the scheduler.

    """
    optim_kwargs: Optional[Dict[str, Any]] = None
    torch_scheduler_kwargs: Optional[Dict[str, Any]] = None
    scheduler_kwargs: Optional[Dict[str, Any]] = None
    scheduler_class: Optional[Union[str, Type]] = None

    # Instead of passing a dictionary to be processed by the predictor,
    # this class will process the dictionary in advance and return the optimizer
    def set_kwargs(self):
        # Set the parameters and default value for the optimizer, and check values
        if self.optim_kwargs is None:
            self.optim_kwargs = {}
        self.optim_kwargs.setdefault("lr", 1e-3)
        self.optim_kwargs.setdefault("weight_decay", 0.0)
        assert self.optim_kwargs["lr"] > 0
        assert self.optim_kwargs["weight_decay"] >= 0

        # Set the lightning scheduler
        if self.scheduler_kwargs is None:
            self.scheduler_kwargs = {}
        self.scheduler_kwargs.setdefault("interval", "epoch")
        self.scheduler_kwargs.setdefault("monitor", "loss/val")
        self.scheduler_kwargs.setdefault("mode", "min")
        self.scheduler_kwargs.setdefault("frequency", 1)
        self.scheduler_kwargs.setdefault("strict", True)

        # Set the pytorch scheduler arguments
        if self.torch_scheduler_kwargs is None:
            self.torch_scheduler_kwargs = {}
        self.torch_scheduler_kwargs.setdefault("module_type", "ReduceLROnPlateau")

        # Get the class for the scheduler
<<<<<<< HEAD
        scheduler_class = self.torch_scheduler_kwargs.pop("module_type")
=======
        scheduler_class = self.torch_scheduler_kwargs.get("module_type", None)
>>>>>>> 285d07f8
        if self.scheduler_class is None:
            if isinstance(scheduler_class, str):
                self.scheduler_class = SCHEDULER_DICT[scheduler_class]
            elif isclass(scheduler_class):
                self.scheduler_class = scheduler_class
            else:
                raise TypeError("`scheduler_class` should be a str or a class")

        # Add the `monitor` and `mode` variables
        sig = signature(self.scheduler_class.__init__)
        key_args = [p.name for p in sig.parameters.values()]
        if "monitor" in key_args:
            self.torch_scheduler_kwargs.setdefault("monitor", self.scheduler_kwargs["monitor"])
        if "mode" in key_args:
            self.torch_scheduler_kwargs.setdefault("mode", self.scheduler_kwargs["mode"])


@dataclass
class EvalOptions:
    r"""
    This data class stores the arguments necessary to instantiate a model for the Predictor.

    Parameters:
        loss_fun:
            Loss function used during training.
            Acceptable strings are graphium.utils.spaces.LOSS_DICT.keys().
            If a dict, must contain a 'name' key with one of the acceptable loss function strings
            as a value. The rest of the dict will be used as the arguments passed to the loss object.
            Otherwise, a callable object must be provided, with a method `loss_fun._get_name()`.

        metrics:
            A dictionnary of metrics to compute on the prediction, other than the loss function.
            These metrics will be logged into WandB or other.

        metrics_on_progress_bar:
            The metrics names from `metrics` to display also on the progress bar of the training

        metrics_on_training_set:
            The metrics names from `metrics` to be computed on the training set for each iteration.
            If `None`, all the metrics are computed. Using less metrics can significantly improve
            performance, depending on the number of readouts.
    """
    loss_fun: Union[str, Dict, Callable]
    metrics: Dict[str, Callable] = None
    metrics_on_progress_bar: List[str] = field(default_factory=List[str])
    metrics_on_training_set: Optional[List[str]] = None

    def check_metrics_validity(self):
        """
        Check that the metrics for the progress_par and training_set are valid
        """
        if self.metrics_on_progress_bar is not None:
            selected = set(self.metrics_on_progress_bar)
            assert selected.issubset(
                set(self.metrics.keys())
            ), f"Metrics {selected - set(self.metrics.keys())} not in `metrics` with choices {set(self.metrics.keys())}"

        if self.metrics_on_training_set is not None:
            selected = set(self.metrics_on_training_set)
            assert selected.issubset(
                set(self.metrics.keys())
            ), f"Metrics {selected - set(self.metrics.keys())} not in `metrics` with choices {set(self.metrics.keys())}"

    # Parse before or after?
    @staticmethod
    def parse_loss_fun(loss_fun: Union[str, Dict, Callable]) -> Callable:
        r"""
        Parse the loss function from a string or a dict

        Parameters:
            loss_fun:
                A callable corresponding to the loss function, a string specifying the loss
                function from `LOSS_DICT`, or a dict containing a key 'name' specifying the
                loss function, and the rest of the dict used as the arguments for the loss.
                Accepted strings are: graphium.utils.spaces.LOSS_DICT.keys().

        Returns:
            Callable:
                Function or callable to compute the loss, takes `preds` and `targets` as inputs.
        """

        if isinstance(loss_fun, str):
            if loss_fun not in LOSS_DICT.keys():
                raise ValueError(
                    f"`loss_fun` expected to be one of the strings in {LOSS_DICT.keys()}. "
                    f"Provided: {loss_fun}."
                )
            loss_fun = LOSS_DICT[loss_fun]()
        elif isinstance(loss_fun, dict):
            if loss_fun.get("name") is None:
                raise ValueError(f"`loss_fun` expected to have a key 'name'.")
            if loss_fun["name"] not in LOSS_DICT.keys():
                raise ValueError(
                    f"`loss_fun['name']` expected to be one of the strings in {LOSS_DICT.keys()}. "
                    f"Provided: {loss_fun}."
                )
            loss_fun = deepcopy(loss_fun)
            loss_name = loss_fun.pop("name")
            loss_fun = LOSS_DICT[loss_name](**loss_fun)
        elif not callable(loss_fun):
            raise ValueError(f"`loss_fun` must be `str`, `dict` or `callable`. Provided: {type(loss_fun)}")

        return loss_fun


@dataclass
class FlagOptions:
    r"""
    This data class stores the arguments necessary to instantiate a model for the Predictor.

    Parameters:
        flag_kwargs:
            Keyword arguments used for FLAG, and adversarial data augmentation for graph networks.
            See: https://arxiv.org/abs/2010.09891

            - n_steps: An integer that specifies the number of ascent steps when running FLAG during training.
                Default value of 0 trains GNNs without FLAG, and any value greater than 0 will use FLAG with that
                many iterations.

            - alpha: A float that specifies the ascent step size when running FLAG. Default=0.01
    """
    flag_kwargs: Dict[str, Any] = None

    # Set the parameters and default values for the FLAG adversarial augmentation, and check values
    def set_kwargs(self):
        if self.flag_kwargs is None:
            self.flag_kwargs = {}
        self.flag_kwargs.setdefault("alpha", 0.01)
        self.flag_kwargs.setdefault("n_steps", 0)
        assert isinstance(self.flag_kwargs["n_steps"], int) and (self.flag_kwargs["n_steps"] >= 0)
        assert self.flag_kwargs["alpha"] >= 0<|MERGE_RESOLUTION|>--- conflicted
+++ resolved
@@ -76,6 +76,7 @@
     # Instead of passing a dictionary to be processed by the predictor,
     # this class will process the dictionary in advance and return the optimizer
     def set_kwargs(self):
+        torch_scheduler_kwargs = deepcopy(self.torch_scheduler_kwargs)
         # Set the parameters and default value for the optimizer, and check values
         if self.optim_kwargs is None:
             self.optim_kwargs = {}
@@ -94,16 +95,12 @@
         self.scheduler_kwargs.setdefault("strict", True)
 
         # Set the pytorch scheduler arguments
-        if self.torch_scheduler_kwargs is None:
-            self.torch_scheduler_kwargs = {}
-        self.torch_scheduler_kwargs.setdefault("module_type", "ReduceLROnPlateau")
+        if torch_scheduler_kwargs is None:
+            torch_scheduler_kwargs = {}
+        torch_scheduler_kwargs.setdefault("module_type", "ReduceLROnPlateau")
 
         # Get the class for the scheduler
-<<<<<<< HEAD
-        scheduler_class = self.torch_scheduler_kwargs.pop("module_type")
-=======
-        scheduler_class = self.torch_scheduler_kwargs.get("module_type", None)
->>>>>>> 285d07f8
+        scheduler_class = torch_scheduler_kwargs.pop("module_type")
         if self.scheduler_class is None:
             if isinstance(scheduler_class, str):
                 self.scheduler_class = SCHEDULER_DICT[scheduler_class]
@@ -116,9 +113,9 @@
         sig = signature(self.scheduler_class.__init__)
         key_args = [p.name for p in sig.parameters.values()]
         if "monitor" in key_args:
-            self.torch_scheduler_kwargs.setdefault("monitor", self.scheduler_kwargs["monitor"])
+            torch_scheduler_kwargs.setdefault("monitor", self.scheduler_kwargs["monitor"])
         if "mode" in key_args:
-            self.torch_scheduler_kwargs.setdefault("mode", self.scheduler_kwargs["mode"])
+            torch_scheduler_kwargs.setdefault("mode", self.scheduler_kwargs["mode"])
 
 
 @dataclass
