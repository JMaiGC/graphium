# Misc
import os
from copy import deepcopy
from typing import Any, Callable, Dict, Mapping, Optional, Tuple, Type, Union

import joblib
import mup
import omegaconf

# Torch
import torch
import yaml

# Lightning
from lightning import Trainer
from lightning.pytorch.callbacks import EarlyStopping, ModelCheckpoint, LearningRateMonitor
from lightning.pytorch.loggers import Logger, WandbLogger
from loguru import logger

from graphium.data.datamodule import BaseDataModule, MultitaskFromSmilesDataModule
from graphium.finetuning.finetuning_architecture import FullGraphFinetuningNetwork
from graphium.ipu.ipu_dataloader import IPUDataloaderOptions
from graphium.ipu.ipu_utils import import_poptorch, load_ipu_options
from graphium.nn.architectures import FullGraphMultiTaskNetwork
from graphium.nn.utils import MupMixin
from graphium.trainer.metrics import MetricWrapper
from graphium.trainer.predictor import PredictorModule
from graphium.utils.command_line_utils import get_anchors_and_aliases, update_config

# Graphium
from graphium.utils.mup import set_base_shapes
from graphium.utils.spaces import DATAMODULE_DICT, GRAPHIUM_PRETRAINED_MODELS_DICT
from graphium.utils import fs


def get_accelerator(
    config_acc: Union[omegaconf.DictConfig, Dict[str, Any]],
) -> str:
    """
    Get the accelerator from the config file, and ensure that they are
    consistant.
    """

    # Get the accelerator type
    accelerator_type = config_acc["type"]

    # Get the GPU info
    if (accelerator_type == "gpu") and (not torch.cuda.is_available()):
        raise ValueError(f"GPUs selected, but GPUs are not available on this device")

    # Get the IPU info
    if accelerator_type == "ipu":
        poptorch = import_poptorch()
        if poptorch is None:
            raise ValueError("IPUs selected, but PopTorch is not available")
        if not poptorch.ipuHardwareIsAvailable():
            raise ValueError(
                "IPUs selected, but no IPU is available/visible on this device. "
                "If you do have IPUs, please check that the IPUOF_VIPU_API_PARTITION_ID and "
                "IPUOF_VIPU_API_HOST environment variables are set."
            )

    # Fall on cpu at the end
    if accelerator_type is None:
        accelerator_type = "cpu"
    return accelerator_type


def _get_ipu_opts(config: Union[omegaconf.DictConfig, Dict[str, Any]]) -> Tuple[str, str]:
    r"""
    Get the paths of the IPU-specific config files from the main YAML config
    """

    accelerator_options = config["accelerator"]
    accelerator_type = accelerator_options["type"]

    if accelerator_type != "ipu":
        return None, None
    ipu_opts = accelerator_options["ipu_config"]
    ipu_inference_opts = accelerator_options.get("ipu_inference_config", None)

    return ipu_opts, ipu_inference_opts


def load_datamodule(
    config: Union[omegaconf.DictConfig, Dict[str, Any]], accelerator_type: str
) -> BaseDataModule:
    """
    Load the datamodule from the specified configurations at the key
    `datamodule: args`.
    If the accelerator is IPU, load the IPU options as well.

    Parameters:
        config: The config file, with key `datamodule: args`
        accelerator_type: The accelerator type, e.g. "cpu", "gpu", "ipu"
    Returns:
        datamodule: The datamodule used to process and load the data
    """

    cfg_data = config["datamodule"]["args"]

    # Instanciate the datamodule
    module_class = DATAMODULE_DICT[config["datamodule"]["module_type"]]

    if accelerator_type != "ipu":
        datamodule = module_class(
            **config["datamodule"]["args"],
        )
        return datamodule

    # IPU specific adjustments
    else:
        ipu_opts, ipu_inference_opts = _get_ipu_opts(config)

        # Default empty values for the IPU configurations
        ipu_training_opts = None

        ipu_dataloader_training_opts = cfg_data.pop("ipu_dataloader_training_opts", {})
        ipu_dataloader_inference_opts = cfg_data.pop("ipu_dataloader_inference_opts", {})
        ipu_training_opts, ipu_inference_opts = load_ipu_options(
            ipu_opts=ipu_opts,
            seed=config["constants"]["seed"],
            model_name=config["constants"]["name"],
            gradient_accumulation=config["trainer"]["trainer"].get("accumulate_grad_batches", None),
            ipu_inference_opts=ipu_inference_opts,
            precision=config["trainer"]["trainer"].get("precision"),
        )

        # Define the Dataloader options for the IPU on the training sets
        bz_train = cfg_data["batch_size_training"]
        ipu_dataloader_training_opts = IPUDataloaderOptions(
            batch_size=bz_train, **ipu_dataloader_training_opts
        )
        ipu_dataloader_training_opts.set_kwargs()

        # Define the Dataloader options for the IPU on the inference sets
        bz_test = cfg_data["batch_size_inference"]
        ipu_dataloader_inference_opts = IPUDataloaderOptions(
            batch_size=bz_test, **ipu_dataloader_inference_opts
        )
        ipu_dataloader_inference_opts.set_kwargs()

        datamodule = module_class(
            ipu_training_opts=ipu_training_opts,
            ipu_inference_opts=ipu_inference_opts,
            ipu_dataloader_training_opts=ipu_dataloader_training_opts,
            ipu_dataloader_inference_opts=ipu_dataloader_inference_opts,
            **config["datamodule"]["args"],
        )

        return datamodule


def load_metrics(config: Union[omegaconf.DictConfig, Dict[str, Any]]) -> Dict[str, MetricWrapper]:
    """
    Loading the metrics to be tracked.
    Parameters:
        config: The config file, with key `metrics`
    Returns:
        metrics: A dictionary of all the metrics
    """

    task_metrics = {}
    cfg_metrics = config.get("metrics", None)
    if cfg_metrics is None:
        return task_metrics
    cfg_metrics = {key: deepcopy(value) for key, value in config["metrics"].items()}
    # Wrap every metric in the class `MetricWrapper` to standardize them
    for task in cfg_metrics:
        task_metrics[task] = {}
        if cfg_metrics[task] is None:
            cfg_metrics[task] = []
        for this_metric in cfg_metrics[task]:
            name = this_metric.pop("name")
            task_metrics[task][name] = MetricWrapper(**this_metric)
    return task_metrics


def load_architecture(
    config: Union[omegaconf.DictConfig, Dict[str, Any]],
    in_dims: Dict[str, int],
) -> Union[FullGraphMultiTaskNetwork, torch.nn.Module]:
    """
    Loading the architecture used for training.
    Parameters:
        config: The config file, with key `architecture`
        in_dims: Dictionary of the input dimensions for various
    Returns:
        architecture: The datamodule used to process and load the data
    """

    if isinstance(config, dict):
        config = omegaconf.OmegaConf.create(config)
    cfg_arch = config["architecture"]

    # Select the architecture
    model_type = cfg_arch["model_type"].lower()
    if model_type == "fullgraphmultitasknetwork":
        model_class = FullGraphMultiTaskNetwork
    elif model_type == "fullgraphfinetuningnetwork":
        model_class = FullGraphFinetuningNetwork
    else:
        raise ValueError(f"Unsupported model_type=`{model_type}`")

    # Prepare the various kwargs
    pe_encoders_kwargs = (
        dict(cfg_arch["pe_encoders"]) if cfg_arch.get("pe_encoders", None) is not None else None
    )

    pre_nn_kwargs = dict(cfg_arch["pre_nn"]) if cfg_arch["pre_nn"] is not None else None
    pre_nn_edges_kwargs = dict(cfg_arch["pre_nn_edges"]) if cfg_arch["pre_nn_edges"] is not None else None
    gnn_kwargs = dict(cfg_arch["gnn"])
    graph_output_nn_kwargs = (
        dict(cfg_arch["graph_output_nn"]) if cfg_arch["graph_output_nn"] is not None else None
    )
    task_heads_kwargs = (
        cfg_arch["task_heads"] if cfg_arch["task_heads"] is not None else None
    )  # This is of type ListConfig containing TaskHeadParams

    # Initialize the input dimension for the positional encoders
    if pe_encoders_kwargs is not None:
        pe_encoders_kwargs = dict(pe_encoders_kwargs)
        for encoder in pe_encoders_kwargs["encoders"]:
            pe_encoders_kwargs["encoders"][encoder] = dict(pe_encoders_kwargs["encoders"][encoder])
        pe_encoders_kwargs.setdefault(
            "in_dims", in_dims
        )  # set the input dimensions of all pe with info from the data-module
    pe_out_dim = 0 if pe_encoders_kwargs is None else pe_encoders_kwargs.get("out_dim", None)
    edge_pe_out_dim = 0 if pe_encoders_kwargs is None else pe_encoders_kwargs.get("edge_out_dim", None)

    # Set the default `node` input dimension for the pre-processing neural net and graph neural net
    in_dim = in_dims["feat"]
    if pe_out_dim is not None:
        in_dim += pe_out_dim
    if pre_nn_kwargs is not None:
        pre_nn_kwargs = dict(pre_nn_kwargs)
        pre_nn_kwargs.setdefault("in_dim", in_dim)
    else:
        gnn_kwargs.setdefault("in_dim", in_dim)

    # Set the default `edge` input dimension for the pre-processing neural net and graph neural net
    edge_in_dim = in_dims["edge_feat"]
    if edge_pe_out_dim is not None:
        edge_in_dim += edge_pe_out_dim
    if pre_nn_edges_kwargs is not None:
        pre_nn_edges_kwargs = dict(pre_nn_edges_kwargs)
        pre_nn_edges_kwargs.setdefault("in_dim", edge_in_dim)
    else:
        gnn_kwargs.setdefault("in_dim", edge_in_dim)

    # Set the parameters for the full network
    task_heads_kwargs = omegaconf.OmegaConf.to_object(task_heads_kwargs)

    # Set all the input arguments for the model
    model_kwargs = dict(
        gnn_kwargs=gnn_kwargs,
        pre_nn_kwargs=pre_nn_kwargs,
        pre_nn_edges_kwargs=pre_nn_edges_kwargs,
        pe_encoders_kwargs=pe_encoders_kwargs,
        graph_output_nn_kwargs=graph_output_nn_kwargs,
        task_heads_kwargs=task_heads_kwargs,
    )
    # Get accelerator_kwargs if they exist
    accelerator_kwargs = config["accelerator"].get("accelerator_kwargs", None)
    if accelerator_kwargs is not None:
        model_kwargs["accelerator_kwargs"] = accelerator_kwargs

    if model_class is FullGraphFinetuningNetwork:
        finetuning_head_kwargs = config["finetuning"].pop("finetuning_head", None)
        pretrained_overwriting_kwargs = config["finetuning"].pop("overwriting_kwargs")
        pretrained_model = pretrained_overwriting_kwargs.pop("pretrained_model")

        model_kwargs = {
            "pretrained_model_kwargs": deepcopy(model_kwargs),
            "pretrained_overwriting_kwargs": pretrained_overwriting_kwargs,
            "pretrained_model": pretrained_model,
            "finetuning_head_kwargs": finetuning_head_kwargs,
        }

    return model_class, model_kwargs


def load_predictor(
    config: Union[omegaconf.DictConfig, Dict[str, Any]],
    model_class: Type[torch.nn.Module],
    model_kwargs: Dict[str, Any],
    metrics: Dict[str, MetricWrapper],
    task_levels: Dict[str, str],
    accelerator_type: str,
    featurization: Dict[str, str] = None,
    task_norms: Optional[Dict[Callable, Any]] = None,
    replicas: int = 1,
    gradient_acc: int = 1,
    global_bs: int = 1,
) -> PredictorModule:
    """
    Defining the predictor module, which handles the training logic from `lightning.LighningModule`
    Parameters:
        model_class: The torch Module containing the main forward function
        accelerator_type: The accelerator type, e.g. "cpu", "gpu", "ipu"
    Returns:
        predictor: The predictor module
    """

    if accelerator_type == "ipu":
        from graphium.ipu.ipu_wrapper import PredictorModuleIPU

        predictor_class = PredictorModuleIPU
    else:
        predictor_class = PredictorModule

    cfg_pred = dict(deepcopy(config["predictor"]))
    predictor = predictor_class(
        model_class=model_class,
        model_kwargs=model_kwargs,
        metrics=metrics,
        task_levels=task_levels,
        featurization=featurization,
        task_norms=task_norms,
        replicas=replicas,
        gradient_acc=gradient_acc,
        global_bs=global_bs,
        **cfg_pred,
    )

    mup_scale_factor = config["architecture"].pop("mup_scale_factor", None)

    if mup_scale_factor is not None and mup_scale_factor != 1:
        unscaled_model = predictor.model
        scaled_model_kwargs = unscaled_model.scale_kwargs(scale_factor=mup_scale_factor)
        del predictor
        predictor = predictor_class(
            model_class=model_class,
            model_kwargs=scaled_model_kwargs,
            metrics=metrics,
<<<<<<< HEAD
            replicas=replicas,
            gradient_acc=gradient_acc,  
            global_bs=global_bs,
=======
            task_levels=task_levels,
            featurization=featurization,
            task_norms=task_norms,
>>>>>>> 6affaaa6
            **cfg_pred,
        )

    # mup base shapes
    mup_base_path = config["architecture"].pop("mup_base_path", None)
    predictor = load_mup(mup_base_path, predictor)

    return predictor


def load_mup(mup_base_path: str, predictor: PredictorModule) -> PredictorModule:
    """
    Load the base shapes for the mup, based either on a `.ckpt` or `.yaml` file.
    If `.yaml`, it should be generated by `mup.save_base_shapes`
    """
    model = predictor.model

    if not isinstance(model, MupMixin):
        raise TypeError("load_mup can only be applied to models that use the MupMixin")

    if mup_base_path is None:
        base = model.__class__(**model.make_mup_base_kwargs(divide_factor=2))
    elif mup_base_path.endswith(".ckpt"):
        base = predictor.__class__.load_from_checkpoint(mup_base_path, map_location="cpu")
    elif mup_base_path.endswith(".yaml"):
        base = mup_base_path
    else:
        raise ValueError(f"Unrecognized file type {mup_base_path}")
    predictor.model = set_base_shapes(predictor.model, base, rescale_params=False)
    return predictor


def load_trainer(
    config: Union[omegaconf.DictConfig, Dict[str, Any]],
    accelerator_type: str,
    date_time_suffix: str = "",
) -> Trainer:
    """
    Defining the pytorch-lightning Trainer module.
    Parameters:
        config: The config file, with key `trainer`
        accelerator_type: The accelerator type, e.g. "cpu", "gpu", "ipu"
        date_time_suffix: The date and time of the current run. To be used for logging.
    Returns:
        trainer: the trainer module
    """
    cfg_trainer = deepcopy(config["trainer"])

    # Define the IPU plugin if required
    strategy = cfg_trainer["trainer"].pop("strategy", "auto")
    if accelerator_type == "ipu":
        ipu_opts, ipu_inference_opts = _get_ipu_opts(config)

        training_opts, inference_opts = load_ipu_options(
            ipu_opts=ipu_opts,
            ipu_inference_opts=ipu_inference_opts,
            seed=config["constants"]["seed"],
            model_name=config["constants"]["name"],
            gradient_accumulation=config["trainer"]["trainer"].get("accumulate_grad_batches", None),
            precision=config["trainer"]["trainer"].get("precision"),
        )

        if strategy != "auto":
            raise ValueError("IPUs selected, but strategy is not set to 'auto'")

        from lightning_graphcore import IPUStrategy

        strategy = IPUStrategy(training_opts=training_opts, inference_opts=inference_opts)

    # Get devices
    devices = cfg_trainer["trainer"].pop("devices", 1)
    if accelerator_type == "ipu":
        devices = 1  # number of IPUs used is defined in the ipu options files

    # Remove the gradient accumulation from IPUs, since it's handled by the device
    if accelerator_type == "ipu":
        cfg_trainer["trainer"].pop("accumulate_grad_batches", None)

    # Define the early stopping parameters
    trainer_kwargs = {}
    callbacks = []
    if "early_stopping" in cfg_trainer.keys():
        callbacks.append(EarlyStopping(**cfg_trainer["early_stopping"]))

    # Define the early model checkpoing parameters
    if "model_checkpoint" in cfg_trainer.keys():
        callbacks.append(ModelCheckpoint(**cfg_trainer["model_checkpoint"]))

    if "learning_rate_monitor" in cfg_trainer.keys():
        callbacks.append(LearningRateMonitor(**cfg_trainer["learning_rate_monitor"]))
    else:
        callbacks.append(LearningRateMonitor())

    # Define the logger parameters
    wandb_cfg = config["constants"].get("wandb")
    if wandb_cfg is not None:
        name = wandb_cfg.pop("name", "main")
        if len(date_time_suffix) > 0:
            name += f"_{date_time_suffix}"
        trainer_kwargs["logger"] = WandbLogger(name=name, log_model=True, **wandb_cfg)

    trainer_kwargs["callbacks"] = callbacks
    trainer = Trainer(
        detect_anomaly=True,
        strategy=strategy,
        accelerator=accelerator_type,
        devices=devices,
        **cfg_trainer["trainer"],
        **trainer_kwargs,
    )
    return trainer


def save_params_to_wandb(
    logger: Logger,
    config: Union[omegaconf.DictConfig, Dict[str, Any]],
    predictor: PredictorModule,
    datamodule: MultitaskFromSmilesDataModule,
    unresolved_config: Optional[Union[omegaconf.DictConfig, Dict[str, Any]]] = None,
):
    """
    Save a few stuff to weights-and-biases WandB
    Parameters:
        logger: The object used to log the training. Usually WandbLogger
        config: The config file, with key `trainer`
        predictor: The predictor used to handle the train/val/test steps logic
        datamodule: The datamodule used to load the data into training
        unresolved_config: The unresolved config file
    """

    # Get the wandb runner and directory
    wandb_run = logger.experiment

    if wandb_run is None:
        wandb_dir = ""
    else:
        wandb_dir = wandb_run.dir

    # Save the mup base model to WandB as a yaml file
    mup.save_base_shapes(predictor.model, os.path.join(wandb_dir, "mup_base_params.yaml"))

    # Save the full configs as a YAML file
    with open(os.path.join(wandb_dir, "full_configs.yaml"), "w") as file:
        yaml.dump(config, file)

    if unresolved_config is not None:
        with open(os.path.join(wandb_dir, "unresolved_config.yaml"), "w") as file:
            yaml.dump(unresolved_config, file)

    # Save the featurizer into wandb
    featurizer_path = os.path.join(wandb_dir, "featurizer.pickle")
    joblib.dump(datamodule.smiles_transformer, featurizer_path)

    # Save the featurizer and configs into wandb
    if wandb_run is not None:
        wandb_run.save(os.path.join(wandb_dir, "*.yaml"), wandb_dir)
        wandb_run.save(os.path.join(wandb_dir, "*.pickle"), wandb_dir)


def load_accelerator(config: Union[omegaconf.DictConfig, Dict[str, Any]]) -> Tuple[Dict[str, Any], str]:
    config = deepcopy(config)
    config_acc = config.get("accelerator", {})

    # Merge the accelerator config with the main config
    config_override = config_acc.get("config_override", {})
    merge_dicts(config, config_override)
    accelerator_type = get_accelerator(config_acc)

    if accelerator_type == "gpu":
        precision = config_acc.get("float32_matmul_precision", None)
        if precision is not None:
            torch.set_float32_matmul_precision(precision)

    return config, accelerator_type


def load_config_override(
    config: Union[omegaconf.DictConfig, Dict[str, Any]], main_dir: Optional[Union[str, os.PathLike]] = None
) -> Dict[str, Any]:
    config = deepcopy(config)
    config_override_path = config["constants"].get("config_override", None)
    if config_override_path is not None:
        if main_dir is not None:
            config_override_path = os.path.join(main_dir, config_override_path)
        with open(config_override_path, "r") as f:
            cfg_override = yaml.safe_load(f)
        config = merge_dicts(cfg_override, config, on_exist="overwrite")
    return config


def load_yaml_config(
    config_path: Union[str, os.PathLike],
    main_dir: Optional[Union[str, os.PathLike]] = None,
    unknown_args=None,
) -> Dict[str, Any]:
    """
    Load a YAML config file and return it as a dictionary.
    Also returns the anchors `&` and aliases `*` of the YAML file.
    Then, update the config with the unknown arguments.
    Finally, update the config with the config override file specified in `constants.config_override`.

    Parameters:
        config_path: The path to the YAML config file
        main_dir: The main directory of the project. If specified, the config override file will be loaded from this directory
        unknown_args: The unknown arguments to update the config with, taken from `argparse.parse_known_args`

    Returns:
        config: The config dictionary

    """
    if main_dir is not None:
        config_path = os.path.join(main_dir, config_path)

    with open(config_path, "r") as f:
        config = yaml.safe_load(f)
        refs = get_anchors_and_aliases(config_path)
        if unknown_args is not None:
            config = update_config(config, unknown_args, refs)
    config = load_config_override(config, main_dir)  # This goes here to avoid overriding the hparam search

    return config


def merge_dicts(
    dict_a: Dict[str, Any], dict_b: Dict[str, Any], previous_dict_path: str = "", on_exist: str = "raise"
) -> None:
    """
    Recursively merges dict_b into dict_a. If a key is missing from dict_a,
    it is added from dict_b. If a key exists in both, an error is raised.
    `dict_a` is modified in-place.

    Parameters:
        dict_a: The dictionary to merge into. Modified in-place.
        dict_b: The dictionary to merge from.
        previous_dict_path: The key path of the parent dictionary,
        used to track the recursive calls.
        on_exist: What to do if a key already exists in dict_a. Options are "raise", "overwrite", "ignore".

    Raises:
        ValueError: If a key path already exists in dict_a.

    """
    assert on_exist in [
        "raise",
        "overwrite",
        "ignore",
    ], f"on_exist must be one of ['raise', 'overwrite', 'ignore'], got {on_exist}"

    for key, value_b in dict_b.items():
        if key not in dict_a:
            dict_a[key] = value_b
        else:
            value_a = dict_a[key]
            if previous_dict_path == "":
                previous_dict_path = key
            else:
                previous_dict_path = f"{previous_dict_path}/{key}"
            if isinstance(value_a, dict) and isinstance(value_b, dict):
                merge_dicts(value_a, value_b, previous_dict_path=previous_dict_path, on_exist=on_exist)
            else:
                if value_a != value_b:
                    if on_exist == "raise":
                        raise ValueError(f"Dict path already exists: {previous_dict_path}")
                    elif on_exist == "overwrite":
                        dict_a[key] = value_b
                    elif on_exist == "ignore":
                        pass
    return dict_a


def get_checkpoint_path(config: Union[omegaconf.DictConfig, Dict[str, Any]]) -> str:
    """
    Get the checkpoint path from a config file.
    If the path is a valid name or a valid path, return it.
    Otherwise, assume it refers to a file in the checkpointing dir.
    """

    cfg_trainer = config["trainer"]

    path = config.get("ckpt_name_for_testing", "last.ckpt")
    if path in GRAPHIUM_PRETRAINED_MODELS_DICT or fs.exists(path):
        return path

    if "model_checkpoint" in cfg_trainer.keys():
        dirpath = cfg_trainer["model_checkpoint"]["dirpath"]
        path = fs.join(dirpath, path)

    if not fs.exists(path):
        raise ValueError(f"Checkpoint path `{path}` does not exist")

    return path<|MERGE_RESOLUTION|>--- conflicted
+++ resolved
@@ -333,15 +333,12 @@
             model_class=model_class,
             model_kwargs=scaled_model_kwargs,
             metrics=metrics,
-<<<<<<< HEAD
+            task_levels=task_levels,
+            featurization=featurization,
+            task_norms=task_norms,
             replicas=replicas,
             gradient_acc=gradient_acc,  
             global_bs=global_bs,
-=======
-            task_levels=task_levels,
-            featurization=featurization,
-            task_norms=task_norms,
->>>>>>> 6affaaa6
             **cfg_pred,
         )
 
