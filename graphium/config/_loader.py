# Misc
import os
from copy import deepcopy
from typing import Any, Callable, Dict, Mapping, Optional, Tuple, Type, Union

import joblib
import mup
import omegaconf

# Torch
import torch
import yaml

# Lightning
from lightning import Trainer
from lightning.pytorch.callbacks import EarlyStopping, ModelCheckpoint, LearningRateMonitor
from lightning.pytorch.loggers import Logger, WandbLogger
from loguru import logger

from graphium.data.datamodule import BaseDataModule, MultitaskFromSmilesDataModule
from graphium.finetuning.finetuning_architecture import FullGraphFinetuningNetwork
from graphium.ipu.ipu_dataloader import IPUDataloaderOptions
from graphium.ipu.ipu_utils import import_poptorch, load_ipu_options
from graphium.nn.architectures import FullGraphMultiTaskNetwork
from graphium.nn.utils import MupMixin
from graphium.trainer.metrics import MetricWrapper
from graphium.trainer.predictor import PredictorModule
from graphium.utils.command_line_utils import get_anchors_and_aliases, update_config

# Graphium
from graphium.utils.mup import set_base_shapes
from graphium.utils.spaces import DATAMODULE_DICT, GRAPHIUM_PRETRAINED_MODELS_DICT
from graphium.utils import fs


def get_accelerator(
    config_acc: Union[omegaconf.DictConfig, Dict[str, Any]],
) -> str:
    """
    Get the accelerator from the config file, and ensure that they are
    consistant.
    """

    # Get the accelerator type
    accelerator_type = config_acc["type"]

    # Get the GPU info
    if (accelerator_type == "gpu") and (not torch.cuda.is_available()):
        raise ValueError(f"GPUs selected, but GPUs are not available on this device")

    # Get the IPU info
    if accelerator_type == "ipu":
        poptorch = import_poptorch()
        if poptorch is None:
            raise ValueError("IPUs selected, but PopTorch is not available")
        if not poptorch.ipuHardwareIsAvailable():
            raise ValueError(
                "IPUs selected, but no IPU is available/visible on this device. "
                "If you do have IPUs, please check that the IPUOF_VIPU_API_PARTITION_ID and "
                "IPUOF_VIPU_API_HOST environment variables are set."
            )

    # Fall on cpu at the end
    if accelerator_type is None:
        accelerator_type = "cpu"
    return accelerator_type


def _get_ipu_opts(config: Union[omegaconf.DictConfig, Dict[str, Any]]) -> Tuple[str, str]:
    r"""
    Get the paths of the IPU-specific config files from the main YAML config
    """

    accelerator_options = config["accelerator"]
    accelerator_type = accelerator_options["type"]

    if accelerator_type != "ipu":
        return None, None
    ipu_opts = accelerator_options["ipu_config"]
    ipu_inference_opts = accelerator_options.get("ipu_inference_config", None)

    return ipu_opts, ipu_inference_opts


def load_datamodule(
    config: Union[omegaconf.DictConfig, Dict[str, Any]], accelerator_type: str
) -> BaseDataModule:
    """
    Load the datamodule from the specified configurations at the key
    `datamodule: args`.
    If the accelerator is IPU, load the IPU options as well.

    Parameters:
        config: The config file, with key `datamodule: args`
        accelerator_type: The accelerator type, e.g. "cpu", "gpu", "ipu"
    Returns:
        datamodule: The datamodule used to process and load the data
    """

    cfg_data = config["datamodule"]["args"]

    # Instanciate the datamodule
    module_class = DATAMODULE_DICT[config["datamodule"]["module_type"]]

    if accelerator_type != "ipu":
        datamodule = module_class(
            **config["datamodule"]["args"],
        )
        return datamodule

    # IPU specific adjustments
    else:
        ipu_opts, ipu_inference_opts = _get_ipu_opts(config)

        # Default empty values for the IPU configurations
        ipu_training_opts = None

        ipu_dataloader_training_opts = cfg_data.pop("ipu_dataloader_training_opts", {})
        ipu_dataloader_inference_opts = cfg_data.pop("ipu_dataloader_inference_opts", {})
        ipu_training_opts, ipu_inference_opts = load_ipu_options(
            ipu_opts=ipu_opts,
            seed=config["constants"]["seed"],
            model_name=config["constants"]["name"],
            gradient_accumulation=config["trainer"]["trainer"].get("accumulate_grad_batches", None),
            ipu_inference_opts=ipu_inference_opts,
            precision=config["trainer"]["trainer"].get("precision"),
        )

        # Define the Dataloader options for the IPU on the training sets
        bz_train = cfg_data["batch_size_training"]
        ipu_dataloader_training_opts = IPUDataloaderOptions(
            batch_size=bz_train, **ipu_dataloader_training_opts
        )
        ipu_dataloader_training_opts.set_kwargs()

        # Define the Dataloader options for the IPU on the inference sets
        bz_test = cfg_data["batch_size_inference"]
        ipu_dataloader_inference_opts = IPUDataloaderOptions(
            batch_size=bz_test, **ipu_dataloader_inference_opts
        )
        ipu_dataloader_inference_opts.set_kwargs()

        datamodule = module_class(
            ipu_training_opts=ipu_training_opts,
            ipu_inference_opts=ipu_inference_opts,
            ipu_dataloader_training_opts=ipu_dataloader_training_opts,
            ipu_dataloader_inference_opts=ipu_dataloader_inference_opts,
            **config["datamodule"]["args"],
        )

        return datamodule


def load_metrics(config: Union[omegaconf.DictConfig, Dict[str, Any]]) -> Dict[str, MetricWrapper]:
    """
    Loading the metrics to be tracked.
    Parameters:
        config: The config file, with key `metrics`
    Returns:
        metrics: A dictionary of all the metrics
    """

    task_metrics = {}
    cfg_metrics = config.get("metrics", None)
    if cfg_metrics is None:
        return task_metrics
    cfg_metrics = {key: deepcopy(value) for key, value in config["metrics"].items()}
    # Wrap every metric in the class `MetricWrapper` to standardize them
    for task in cfg_metrics:
        task_metrics[task] = {}
        if cfg_metrics[task] is None:
            cfg_metrics[task] = []
        for this_metric in cfg_metrics[task]:
            name = this_metric.pop("name")
            task_metrics[task][name] = MetricWrapper(**this_metric)
    return task_metrics


def load_architecture(
    config: Union[omegaconf.DictConfig, Dict[str, Any]],
    in_dims: Dict[str, int],
) -> Union[FullGraphMultiTaskNetwork, torch.nn.Module]:
    """
    Loading the architecture used for training.
    Parameters:
        config: The config file, with key `architecture`
        in_dims: Dictionary of the input dimensions for various
    Returns:
        architecture: The datamodule used to process and load the data
    """

    if isinstance(config, dict) and "finetuning" not in config:
        config = omegaconf.OmegaConf.create(config)
    cfg_arch = config["architecture"]

    # Select the architecture
    model_type = cfg_arch["model_type"].lower()
    if model_type == "fullgraphmultitasknetwork":
        model_class = FullGraphMultiTaskNetwork
    elif model_type == "fullgraphfinetuningnetwork":
        model_class = FullGraphFinetuningNetwork
    else:
        raise ValueError(f"Unsupported model_type=`{model_type}`")

    # Prepare the various kwargs
    pe_encoders_kwargs = (
        dict(cfg_arch["pe_encoders"]) if cfg_arch.get("pe_encoders", None) is not None else None
    )

    pre_nn_kwargs = dict(cfg_arch["pre_nn"]) if cfg_arch["pre_nn"] is not None else None
    pre_nn_edges_kwargs = dict(cfg_arch["pre_nn_edges"]) if cfg_arch["pre_nn_edges"] is not None else None
    gnn_kwargs = dict(cfg_arch["gnn"])
    graph_output_nn_kwargs = (
        dict(cfg_arch["graph_output_nn"]) if cfg_arch["graph_output_nn"] is not None else None
    )
    task_heads_kwargs = (
        cfg_arch["task_heads"] if cfg_arch["task_heads"] is not None else None
    )  # This is of type ListConfig containing TaskHeadParams

    # Initialize the input dimension for the positional encoders
    if pe_encoders_kwargs is not None:
        pe_encoders_kwargs = dict(pe_encoders_kwargs)
        for encoder in pe_encoders_kwargs["encoders"]:
            pe_encoders_kwargs["encoders"][encoder] = dict(pe_encoders_kwargs["encoders"][encoder])
        pe_encoders_kwargs.setdefault(
            "in_dims", in_dims
        )  # set the input dimensions of all pe with info from the data-module
    pe_out_dim = 0 if pe_encoders_kwargs is None else pe_encoders_kwargs.get("out_dim", None)
    edge_pe_out_dim = 0 if pe_encoders_kwargs is None else pe_encoders_kwargs.get("edge_out_dim", None)

    # Set the default `node` input dimension for the pre-processing neural net and graph neural net
    in_dim = in_dims["feat"]
    if pe_out_dim is not None:
        in_dim += pe_out_dim
    if pre_nn_kwargs is not None:
        pre_nn_kwargs = dict(pre_nn_kwargs)
        pre_nn_kwargs.setdefault("in_dim", in_dim)
    else:
        gnn_kwargs.setdefault("in_dim", in_dim)

    # Set the default `edge` input dimension for the pre-processing neural net and graph neural net
    edge_in_dim = in_dims["edge_feat"]
    if edge_pe_out_dim is not None:
        edge_in_dim += edge_pe_out_dim
    if pre_nn_edges_kwargs is not None:
        pre_nn_edges_kwargs = dict(pre_nn_edges_kwargs)
        pre_nn_edges_kwargs.setdefault("in_dim", edge_in_dim)
    else:
        gnn_kwargs.setdefault("in_dim", edge_in_dim)

    # Set the parameters for the full network
    if "finetuning" not in config:
        task_heads_kwargs = omegaconf.OmegaConf.to_object(task_heads_kwargs)

    # Set all the input arguments for the model
    model_kwargs = dict(
        gnn_kwargs=gnn_kwargs,
        pre_nn_kwargs=pre_nn_kwargs,
        pre_nn_edges_kwargs=pre_nn_edges_kwargs,
        pe_encoders_kwargs=pe_encoders_kwargs,
        graph_output_nn_kwargs=graph_output_nn_kwargs,
        task_heads_kwargs=task_heads_kwargs,
    )
    # Get accelerator_kwargs if they exist
    accelerator_kwargs = config["accelerator"].get("accelerator_kwargs", None)
    if accelerator_kwargs is not None:
        model_kwargs["accelerator_kwargs"] = accelerator_kwargs

    if model_class is FullGraphFinetuningNetwork:
        finetuning_head_kwargs = config["finetuning"].pop("finetuning_head", None)
        pretrained_overwriting_kwargs = config["finetuning"].pop("overwriting_kwargs")
        pretrained_model = pretrained_overwriting_kwargs.pop("pretrained_model")

        model_kwargs = {
            "pretrained_model_kwargs": deepcopy(model_kwargs),
            "pretrained_overwriting_kwargs": pretrained_overwriting_kwargs,
            "pretrained_model": pretrained_model,
            "finetuning_head_kwargs": finetuning_head_kwargs,
        }

    return model_class, model_kwargs


def load_predictor(
    config: Union[omegaconf.DictConfig, Dict[str, Any]],
    model_class: Type[torch.nn.Module],
    model_kwargs: Dict[str, Any],
    metrics: Dict[str, MetricWrapper],
    task_levels: Dict[str, str],
    accelerator_type: str,
    featurization: Dict[str, str] = None,
    task_norms: Optional[Dict[Callable, Any]] = None,
    replicas: int = 1,
    gradient_acc: int = 1,
    global_bs: int = 1,
) -> PredictorModule:
    """
    Defining the predictor module, which handles the training logic from `lightning.LighningModule`
    Parameters:
        model_class: The torch Module containing the main forward function
        accelerator_type: The accelerator type, e.g. "cpu", "gpu", "ipu"
    Returns:
        predictor: The predictor module
    """

    if accelerator_type == "ipu":
        from graphium.ipu.ipu_wrapper import PredictorModuleIPU

        predictor_class = PredictorModuleIPU
    else:
        predictor_class = PredictorModule

    cfg_pred = dict(deepcopy(config["predictor"]))
    predictor = predictor_class(
        model_class=model_class,
        model_kwargs=model_kwargs,
        metrics=metrics,
        task_levels=task_levels,
        featurization=featurization,
        task_norms=task_norms,
        replicas=replicas,
        gradient_acc=gradient_acc,
        global_bs=global_bs,
        **cfg_pred,
    )

    mup_scale_factor = config["architecture"].pop("mup_scale_factor", None)

    if mup_scale_factor is not None and mup_scale_factor != 1:
        unscaled_model = predictor.model
        scaled_model_kwargs = unscaled_model.scale_kwargs(scale_factor=mup_scale_factor)
        del predictor
        predictor = predictor_class(
            model_class=model_class,
            model_kwargs=scaled_model_kwargs,
            metrics=metrics,
            task_levels=task_levels,
            featurization=featurization,
            task_norms=task_norms,
<<<<<<< HEAD
=======
            replicas=replicas,
            gradient_acc=gradient_acc,
            global_bs=global_bs,
>>>>>>> 285d07f8
            **cfg_pred,
        )

    # mup base shapes
    mup_base_path = config["architecture"].pop("mup_base_path", None)
    predictor = load_mup(mup_base_path, predictor)

    return predictor


def load_mup(mup_base_path: str, predictor: PredictorModule) -> PredictorModule:
    """
    Load the base shapes for the mup, based either on a `.ckpt` or `.yaml` file.
    If `.yaml`, it should be generated by `mup.save_base_shapes`
    """
    model = predictor.model

    if not isinstance(model, MupMixin):
        raise TypeError("load_mup can only be applied to models that use the MupMixin")

    if mup_base_path is None:
        base = model.__class__(**model.make_mup_base_kwargs(divide_factor=2))
    elif mup_base_path.endswith(".ckpt"):
        base = predictor.__class__.load_from_checkpoint(mup_base_path, map_location="cpu")
    elif mup_base_path.endswith(".yaml"):
        base = mup_base_path
    else:
        raise ValueError(f"Unrecognized file type {mup_base_path}")
    predictor.model = set_base_shapes(predictor.model, base, rescale_params=False)
    return predictor


def load_trainer(
    config: Union[omegaconf.DictConfig, Dict[str, Any]],
    accelerator_type: str,
    date_time_suffix: str = "",
) -> Trainer:
    """
    Defining the pytorch-lightning Trainer module.
    Parameters:
        config: The config file, with key `trainer`
        accelerator_type: The accelerator type, e.g. "cpu", "gpu", "ipu"
        date_time_suffix: The date and time of the current run. To be used for logging.
    Returns:
        trainer: the trainer module
    """
    cfg_trainer = deepcopy(config["trainer"])

    # Define the IPU plugin if required
    strategy = cfg_trainer["trainer"].pop("strategy", "auto")
    if accelerator_type == "ipu":
        ipu_opts, ipu_inference_opts = _get_ipu_opts(config)

        training_opts, inference_opts = load_ipu_options(
            ipu_opts=ipu_opts,
            ipu_inference_opts=ipu_inference_opts,
            seed=config["constants"]["seed"],
            model_name=config["constants"]["name"],
            gradient_accumulation=config["trainer"]["trainer"].get("accumulate_grad_batches", None),
            precision=config["trainer"]["trainer"].get("precision"),
        )

        if strategy != "auto":
            raise ValueError("IPUs selected, but strategy is not set to 'auto'")

        from lightning_graphcore import IPUStrategy

        strategy = IPUStrategy(training_opts=training_opts, inference_opts=inference_opts)

    # Get devices
    devices = cfg_trainer["trainer"].pop("devices", 1)
    if accelerator_type == "ipu":
        devices = 1  # number of IPUs used is defined in the ipu options files

    # Remove the gradient accumulation from IPUs, since it's handled by the device
    if accelerator_type == "ipu":
        cfg_trainer["trainer"].pop("accumulate_grad_batches", None)

    # Define the early stopping parameters
    trainer_kwargs = {}
    callbacks = []
    if "early_stopping" in cfg_trainer.keys():
        callbacks.append(EarlyStopping(**cfg_trainer["early_stopping"]))

    # Define the early model checkpoing parameters
    if "model_checkpoint" in cfg_trainer.keys():
        callbacks.append(ModelCheckpoint(**cfg_trainer["model_checkpoint"]))

    if "learning_rate_monitor" in cfg_trainer.keys():
        callbacks.append(LearningRateMonitor(**cfg_trainer["learning_rate_monitor"]))
    else:
        callbacks.append(LearningRateMonitor())

    # Define the logger parameters
    wandb_cfg = config["constants"].get("wandb")
    if wandb_cfg is not None:
        name = wandb_cfg.pop("name", "main")
        if len(date_time_suffix) > 0:
            name += f"_{date_time_suffix}"
        trainer_kwargs["logger"] = WandbLogger(name=name, log_model=True, **wandb_cfg)

    trainer_kwargs["callbacks"] = callbacks
    trainer = Trainer(
        detect_anomaly=True,
        strategy=strategy,
        accelerator=accelerator_type,
        devices=devices,
        **cfg_trainer["trainer"],
        **trainer_kwargs,
    )
    return trainer


def save_params_to_wandb(
    logger: Logger,
    config: Union[omegaconf.DictConfig, Dict[str, Any]],
    predictor: PredictorModule,
    datamodule: MultitaskFromSmilesDataModule,
    unresolved_config: Optional[Union[omegaconf.DictConfig, Dict[str, Any]]] = None,
):
    """
    Save a few stuff to weights-and-biases WandB
    Parameters:
        logger: The object used to log the training. Usually WandbLogger
        config: The config file, with key `trainer`
        predictor: The predictor used to handle the train/val/test steps logic
        datamodule: The datamodule used to load the data into training
        unresolved_config: The unresolved config file
    """

    # Get the wandb runner and directory
    wandb_run = logger.experiment

    if wandb_run is None:
        wandb_dir = ""
    else:
        wandb_dir = wandb_run.dir

    # Save the mup base model to WandB as a yaml file
    mup.save_base_shapes(predictor.model, os.path.join(wandb_dir, "mup_base_params.yaml"))

    # Save the full configs as a YAML file
    with open(os.path.join(wandb_dir, "full_configs.yaml"), "w") as file:
        yaml.dump(config, file)

    if unresolved_config is not None:
        with open(os.path.join(wandb_dir, "unresolved_config.yaml"), "w") as file:
            yaml.dump(unresolved_config, file)

    # Save the featurizer into wandb
    featurizer_path = os.path.join(wandb_dir, "featurizer.pickle")
    joblib.dump(datamodule.smiles_transformer, featurizer_path)

    # Save the featurizer and configs into wandb
    if wandb_run is not None:
        wandb_run.save(os.path.join(wandb_dir, "*.yaml"), wandb_dir)
        wandb_run.save(os.path.join(wandb_dir, "*.pickle"), wandb_dir)


def load_accelerator(config: Union[omegaconf.DictConfig, Dict[str, Any]]) -> Tuple[Dict[str, Any], str]:
    config = deepcopy(config)
    config_acc = config.get("accelerator", {})

    # Merge the accelerator config with the main config
    config_override = config_acc.get("config_override", {})
    merge_dicts(config, config_override)
    accelerator_type = get_accelerator(config_acc)

    if accelerator_type == "gpu":
        precision = config_acc.get("float32_matmul_precision", None)
        if precision is not None:
            torch.set_float32_matmul_precision(precision)

    return config, accelerator_type


def load_config_override(
    config: Union[omegaconf.DictConfig, Dict[str, Any]], main_dir: Optional[Union[str, os.PathLike]] = None
) -> Dict[str, Any]:
    config = deepcopy(config)
    config_override_path = config["constants"].get("config_override", None)
    if config_override_path is not None:
        if main_dir is not None:
            config_override_path = os.path.join(main_dir, config_override_path)
        with open(config_override_path, "r") as f:
            cfg_override = yaml.safe_load(f)
        config = merge_dicts(cfg_override, config, on_exist="overwrite")
    return config


def load_yaml_config(
    config_path: Union[str, os.PathLike],
    main_dir: Optional[Union[str, os.PathLike]] = None,
    unknown_args=None,
) -> Dict[str, Any]:
    """
    Load a YAML config file and return it as a dictionary.
    Also returns the anchors `&` and aliases `*` of the YAML file.
    Then, update the config with the unknown arguments.
    Finally, update the config with the config override file specified in `constants.config_override`.

    Parameters:
        config_path: The path to the YAML config file
        main_dir: The main directory of the project. If specified, the config override file will be loaded from this directory
        unknown_args: The unknown arguments to update the config with, taken from `argparse.parse_known_args`

    Returns:
        config: The config dictionary

    """
    if main_dir is not None:
        config_path = os.path.join(main_dir, config_path)

    with open(config_path, "r") as f:
        config = yaml.safe_load(f)
        refs = get_anchors_and_aliases(config_path)
        if unknown_args is not None:
            config = update_config(config, unknown_args, refs)
    config = load_config_override(config, main_dir)  # This goes here to avoid overriding the hparam search

    return config


def merge_dicts(
    dict_a: Dict[str, Any], dict_b: Dict[str, Any], previous_dict_path: str = "", on_exist: str = "raise"
) -> None:
    """
    Recursively merges dict_b into dict_a. If a key is missing from dict_a,
    it is added from dict_b. If a key exists in both, an error is raised.
    `dict_a` is modified in-place.

    Parameters:
        dict_a: The dictionary to merge into. Modified in-place.
        dict_b: The dictionary to merge from.
        previous_dict_path: The key path of the parent dictionary,
        used to track the recursive calls.
        on_exist: What to do if a key already exists in dict_a. Options are "raise", "overwrite", "ignore".

    Raises:
        ValueError: If a key path already exists in dict_a.

    """
    assert on_exist in [
        "raise",
        "overwrite",
        "ignore",
    ], f"on_exist must be one of ['raise', 'overwrite', 'ignore'], got {on_exist}"

    for key, value_b in dict_b.items():
        if key not in dict_a:
            dict_a[key] = value_b
        else:
            value_a = dict_a[key]
            if previous_dict_path == "":
                previous_dict_path = key
            else:
                previous_dict_path = f"{previous_dict_path}/{key}"
            if isinstance(value_a, dict) and isinstance(value_b, dict):
                merge_dicts(value_a, value_b, previous_dict_path=previous_dict_path, on_exist=on_exist)
            else:
                if value_a != value_b:
                    if on_exist == "raise":
                        raise ValueError(f"Dict path already exists: {previous_dict_path}")
                    elif on_exist == "overwrite":
                        dict_a[key] = value_b
                    elif on_exist == "ignore":
                        pass
    return dict_a


def get_checkpoint_path(config: Union[omegaconf.DictConfig, Dict[str, Any]]) -> str:
    """
    Get the checkpoint path from a config file.
    If the path is a valid name or a valid path, return it.
    Otherwise, assume it refers to a file in the checkpointing dir.
    """

    cfg_trainer = config["trainer"]

    path = config.get("ckpt_name_for_testing", "last.ckpt")
    if path in GRAPHIUM_PRETRAINED_MODELS_DICT or fs.exists(path):
        return path

    if "model_checkpoint" in cfg_trainer.keys():
        dirpath = cfg_trainer["model_checkpoint"]["dirpath"]
        path = fs.join(dirpath, path)

    if not fs.exists(path):
        raise ValueError(f"Checkpoint path `{path}` does not exist")

    return path<|MERGE_RESOLUTION|>--- conflicted
+++ resolved
@@ -337,12 +337,9 @@
             task_levels=task_levels,
             featurization=featurization,
             task_norms=task_norms,
-<<<<<<< HEAD
-=======
             replicas=replicas,
             gradient_acc=gradient_acc,
             global_bs=global_bs,
->>>>>>> 285d07f8
             **cfg_pred,
         )
 
