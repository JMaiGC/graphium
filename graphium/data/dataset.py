import os
from copy import deepcopy
from functools import lru_cache
from multiprocessing import Manager
from typing import Any, Dict, List, Optional, Tuple, Union

<<<<<<< HEAD
import fsspec
import numpy as np
=======
from datamol import parallelized, parallelized_with_batches

>>>>>>> 4adaaf7f
import torch
from loguru import logger
from torch.utils.data.dataloader import Dataset
from torch_geometric.data import Batch, Data

from graphium.data.smiles_transform import smiles_to_unique_mol_ids
from graphium.features import GraphDict


class SingleTaskDataset(Dataset):
    def __init__(
        self,
        labels: List[Union[torch.Tensor, np.ndarray]],
        features: Optional[List[Union[Data, "GraphDict"]]] = None,
        smiles: Optional[List[str]] = None,
        indices: Optional[List[int]] = None,
        weights: Optional[Union[torch.Tensor, np.ndarray]] = None,
        unique_ids: Optional[List[str]] = None,
        mol_ids: Optional[List[str]] = None,
    ):
        r"""
        dataset for a single task
        Parameters:
            labels: A list of labels for the given task (one per graph)
            features: A list of graphs
            smiles: A list of smiles
            indices: A list of indices
            weights: A list of weights
            unique_ids: A list of unique ids for each molecule generated from `datamol.unique_id`
            mol_ids: A list of ids coming from the original dataset. Useful to identify the molecule in the original dataset.
        """

        # Verify that all lists are the same length
        numel = len(labels)

        def _check_if_same_length(to_check, label):
            """Simple utility method to throw an error if the length is not as expected."""
            if to_check is not None and len(to_check) != numel:
                raise ValueError(
                    f"{label} must be the same length as `labels`, got {len(to_check)} and {numel}"
                )

        _check_if_same_length(features, "features")
        _check_if_same_length(indices, "indices")
        _check_if_same_length(weights, "weights")
        _check_if_same_length(unique_ids, "unique_ids")
        _check_if_same_length(mol_ids, "mol_ids")

        self.labels = labels
        if smiles is not None:
            manager = Manager()  # Avoid memory leaks with `num_workers > 0` by using the Manager
            self.smiles = manager.list(smiles)
        else:
            self.smiles = None
        self.features = features
        self.indices = indices
        if self.indices is not None:
            self.indices = np.array(
                self.indices
            )  # Avoid memory leaks with `num_workers > 0` by using numpy array
        self.weights = weights
        self.unique_ids = unique_ids
        self.mol_ids = mol_ids

    def __len__(self):
        r"""
        return the size of the dataset
        Returns:
            size: the size of the dataset
        """
        return len(self.labels)

    def __getitem__(self, idx):
        """
        get the data at the given index
        Parameters:
            idx: the index to get the data at
        Returns:
            datum: a dictionary containing the data at the given index, with keys "features", "labels", "smiles", "indices", "weights", "unique_ids"
        """
        datum = {}

        if self.features is not None:
            datum["features"] = self.features[idx]

        if self.labels is not None:
            datum["labels"] = self.labels[idx]

        if self.smiles is not None:
            datum["smiles"] = self.smiles[idx]

        if self.indices is not None:
            datum["indices"] = self.indices[idx]

        if self.weights is not None:
            datum["weights"] = self.weights[idx]

        if self.unique_ids is not None:
            datum["unique_ids"] = self.unique_ids[idx]

        if self.mol_ids is not None:
            datum["mol_ids"] = self.mol_ids[idx]

        return datum

    def __getstate__(self):
        """Serialize the class for pickling."""
        state = {}
        state["labels"] = self.labels
        state["smiles"] = list(self.smiles) if self.smiles is not None else None
        state["features"] = self.features
        state["indices"] = self.indices
        state["weights"] = self.weights
        state["unique_ids"] = self.unique_ids
        state["mol_ids"] = self.mol_ids
        return state

    def __setstate__(self, state: dict):
        """Reload the class from pickling."""
        if state["smiles"] is not None:
            manager = Manager()
            state["smiles"] = manager.list(state["smiles"])

        self.__dict__.update(state)


class MultitaskDataset(Dataset):
    pass

    def __init__(
        self,
        datasets: Dict[str, SingleTaskDataset],
        n_jobs=-1,
        backend: str = "loky",
        featurization_batch_size=1000,
        progress: bool = True,
        save_smiles_and_ids: bool = False,
        about: str = "",
        data_path: Optional[Union[str, os.PathLike]] = None,
        dataloading_from: str = "ram",
        data_is_cached: bool = False,
    ):
        r"""
        This class holds the information for the multitask dataset.
        Several single-task datasets can be merged to create a multi-task dataset. After merging the dictionary of single-task datasets.
        we will have a multitask dataset of the following form:
        - self.mol_ids will be a list to contain the unique molecular IDs to identify the molecules
        - self.smiles will be a list to contain the corresponding smiles for that molecular ID across all single-task datasets
        - self.labels will be a list of dictionaries where the key is the task name and the value is the label(s) for that task.
            At this point, any particular molecule will only have entries for tasks for which it has a label. Later, in the collate
            function, we fill up the missing task labels with NaNs.
        - self.features will be a list of featurized graphs corresponding to that particular unique molecule.
            However, for testing purposes we may not require features so that we can make sure that this merge function works.

        Parameters:
            datasets: A dictionary of single-task datasets
            n_jobs: Number of jobs to run in parallel
            backend: Parallelization backend
            featurization_batch_size: The batch size to use for the parallelization of the featurization
            progress: Whether to display the progress bar
            save_smiles_and_ids: Whether to save the smiles and ids for the dataset. If `False`, `mol_ids` and `smiles` are set to `None`
            about: A description of the dataset
            data_path: The location of the data if saved on disk
            dataloading_from: Whether to load the data from `"disk"` or `"ram"`
            data_is_cached: Whether the data is already cached on `"disk"`
        """
        super().__init__()
        self.n_jobs = n_jobs
        self.backend = backend
        self.featurization_batch_size = featurization_batch_size
        self.progress = progress
        self.about = about
        self.save_smiles_and_ids = save_smiles_and_ids
        self.data_path = data_path
        self.dataloading_from = dataloading_from

        logger.info(f"Dataloading from {dataloading_from.upper()}")

        if data_is_cached:
            self._load_metadata()

            if dataloading_from == "disk":
                self.features = None
                self.labels = None
            elif dataloading_from == "ram":
                logger.info("Transferring data from DISK to RAM...")
                self.transfer_from_disk_to_ram()

        else:
            task = next(iter(datasets))
            self.features = None
            if (len(datasets[task]) > 0) and ("features" in datasets[task][0]):
                self.mol_ids, self.smiles, self.labels, self.features = self.merge(datasets)
            else:
                self.mol_ids, self.smiles, self.labels = self.merge(datasets)
            # Set mol_ids and smiles to None to save memory as they are not needed.
            if not save_smiles_and_ids:
                self.mol_ids = None
                self.smiles = None
            self.labels_size = self.set_label_size_dict(datasets)
            self.labels_dtype = self.set_label_dtype_dict(datasets)
            self.dataset_length = len(self.labels)
            self._num_nodes_list = None
            self._num_edges_list = None
            if self.features is not None:
                self._num_nodes_list = get_num_nodes_per_graph(self.features)
                self._num_edges_list = get_num_edges_per_graph(self.features)

    def transfer_from_disk_to_ram(self, parallel_with_batches: bool = False):
        """
        Function parallelizing transfer from DISK to RAM
        """

        def transfer_mol_from_disk_to_ram(idx):
            """
            Function transferring single mol from DISK to RAM
            """
            data_dict = self.load_graph_from_index(idx)
            mol_in_ram = {
                "features": data_dict["graph_with_features"],
                "labels": data_dict["labels"],
            }

            return mol_in_ram

        if parallel_with_batches and self.featurization_batch_size:
            data_in_ram = parallelized_with_batches(
                transfer_mol_from_disk_to_ram,
                range(self.dataset_length),
                batch_size=self.featurization_batch_size,
                n_jobs=0,
                backend=self.backend,
                progress=self.progress,
                tqdm_kwargs={"desc": "Transfer from DISK to RAM"},
            )
        else:
            data_in_ram = parallelized(
                transfer_mol_from_disk_to_ram,
                range(self.dataset_length),
                n_jobs=0,
                backend=self.backend,
                progress=self.progress,
                tqdm_kwargs={"desc": "Transfer from DISK to RAM"},
            )

        self.features = [sample["features"] for sample in data_in_ram]
        self.labels = [sample["labels"] for sample in data_in_ram]

    def save_metadata(self, directory: str):
        """
        Save everything other than features/labels
        """
        attrs_to_save = [
            "mol_ids",
            "smiles",
            "labels_size",
            "labels_dtype",
            "dataset_length",
            "_num_nodes_list",
            "_num_edges_list",
        ]
        attrs = {attr: getattr(self, attr) for attr in attrs_to_save}

        path = os.path.join(directory, "multitask_metadata.pkl")

        torch.save(attrs, path, pickle_protocol=4)

    def _load_metadata(self):
        """
        Load everything other than features/labels
        """
        attrs_to_load = [
            "mol_ids",
            "smiles",
            "labels_size",
            "labels_dtype",
            "dataset_length",
            "_num_nodes_list",
            "_num_edges_list",
        ]
        path = os.path.join(self.data_path, "multitask_metadata.pkl")
        with fsspec.open(path, "rb") as f:
            attrs = torch.load(path)

        if not set(attrs_to_load).issubset(set(attrs.keys())):
            raise ValueError(
                f"The metadata in the cache at {self.data_path} does not contain the right information. "
                f"This may be because the cache was prepared using an earlier version of Graphium. "
                f"You can try deleting the cache and running the data preparation again. "
                f"\nMetadata keys found: {attrs.keys()}"
                f"\nMetadata keys required: {attrs_to_load}"
            )

        for attr, value in attrs.items():
            setattr(self, attr, value)

        if self.save_smiles_and_ids:
            if self.smiles is None or self.mol_ids is None:
                logger.warning(
                    f"Argument `save_smiles_and_ids` is set to {self.save_smiles_and_ids} but metadata in the cache at {self.data_path} does not contain smiles and mol_ids. "
                    f"This may be because `Datamodule.prepare_data(save_smiles_and_ids=False)` was run followed by `Datamodule.setup(save_smiles_and_ids=True)`. "
                    f"When loading from cached files, the `save_smiles_and_ids` argument of `Datamodule.setup()` is superseeded by the `Datamodule.prepare_data()`. "
                )

    def __len__(self):
        r"""
        Returns the number of molecules
        """
        return self.dataset_length

    @property
    def num_nodes_list(self):
        """
        The number of nodes per graph
        """
        if self._num_nodes_list is None:
            if len(self) == 0:
                self._num_nodes_list = []
            else:
                self._num_nodes_list = get_num_nodes_per_graph(self.features)
        return self._num_nodes_list

    @property
    def num_edges_list(self):
        """
        The number of edges per graph
        """
        if self._num_edges_list is None:
            if len(self) == 0:
                self._num_edges_list = []
            else:
                self._num_edges_list = get_num_edges_per_graph(self.features)
        return self._num_edges_list

    @property
    def num_graphs_total(self):
        r"""
        number of graphs (molecules) in the dataset
        """
        return len(self)

    @property
    def num_nodes_total(self):
        """Total number of nodes for all graphs"""
        if len(self) == 0:
            return
        return sum(self.num_nodes_list)

    @property
    def max_num_nodes_per_graph(self):
        """Maximum number of nodes per graph"""
        if len(self) == 0:
            return
        return max(self.num_nodes_list)

    @property
    def std_num_nodes_per_graph(self):
        """Standard deviation of number of nodes per graph"""
        if len(self) == 0:
            return
        return np.std(self.num_nodes_list)

    @property
    def min_num_nodes_per_graph(self):
        """Minimum number of nodes per graph"""
        if len(self) == 0:
            return
        return min(self.num_nodes_list)

    @property
    def mean_num_nodes_per_graph(self):
        """Average number of nodes per graph"""
        if len(self) == 0:
            return
        return self.num_nodes_total / self.num_graphs_total

    @property
    def num_edges_total(self):
        """Total number of edges for all graphs"""
        if len(self) == 0:
            return
        return sum(self.num_edges_list)

    @property
    def max_num_edges_per_graph(self):
        """Maximum number of edges per graph"""
        if len(self) == 0:
            return
        return max(self.num_edges_list)

    @property
    def min_num_edges_per_graph(self):
        """Minimum number of edges per graph"""
        if len(self) == 0:
            return
        return min(self.num_edges_list)

    @property
    def std_num_edges_per_graph(self):
        """Standard deviation of number of nodes per graph"""
        if len(self) == 0:
            return
        return np.std(self.num_edges_list)

    @property
    def mean_num_edges_per_graph(self):
        """Average number of edges per graph"""
        if len(self) == 0:
            return
        return self.num_edges_total / self.num_graphs_total

    def __getitem__(self, idx):
        r"""
        get the data for at the specified index
        Parameters:
            idx: The index of the data to retrieve
        Returns:
            A dictionary containing the data for the specified index with keys "mol_ids", "smiles", "labels", and "features"
        """
        datum = {}
        if self.dataloading_from == "disk":
            data_dict = self.load_graph_from_index(idx)
            datum["features"] = data_dict["graph_with_features"]
            datum["labels"] = data_dict["labels"]
            if "smiles" in data_dict.keys():
                datum["smiles"] = data_dict["smiles"]
        else:
            if self.mol_ids is not None:
                datum["mol_ids"] = self.mol_ids[idx]

            if self.smiles is not None:
                datum["smiles"] = self.smiles[idx]

            if self.labels is not None:
                datum["labels"] = self.labels[idx]

            if self.features is not None:
                datum["features"] = self.features[idx]

        return datum

    def load_graph_from_index(self, data_idx):
        r"""
        load the graph (in pickle file) from the disk
        Parameters:
            data_idx: The index of the data to retrieve
        Returns:
            A dictionary containing the data for the specified index with keys "graph_with_features", "labels" and "smiles" (optional).
        """
        filename = os.path.join(
            self.data_path, format(data_idx // 1000, "04d"), format(data_idx, "07d") + ".pkl"
        )
        with fsspec.open(filename, "rb") as f:
            data_dict = torch.load(f)
        return data_dict

    def merge(
        self, datasets: Dict[str, SingleTaskDataset]
    ) -> Tuple[List[str], List[str], List[Dict[str, Any]], List[Any]]:
        r"""This function merges several single task datasets into a multitask dataset.

        The idea: for each of the smiles, labels, features and tasks, we create a corresponding list that concatenates these items across all tasks.
        In particular, for any index, the elements in the smiles, labels, features and task lists at that index will correspond to each other (i.e. match up).
        Over this list of all smiles (which we created by concatenating the smiles across all tasks), we compute their molecular ID using functions from Datamol.
        Once again, we will have a list of molecular IDs which is the same size as the list of smiles, labels, features and tasks.
        We then use numpy's `unique` function to find the exact list of unique molecular IDs as these will identify the molecules in our dataset. We also get the
        inverse from numpy's `unique`, which will allow us to index in addition to the list of all molecular IDs, the list of all smiles, labels, features and tasks.
        Finally, we use this inverse to construct the list of list of smiles, list of label dictionaries (indexed by task) and the list of features such that
        the indices match up. This is what is needed for the `get_item` function to work.

        Parameters:
            datasets: A dictionary of single-task datasets
        Returns:
            A tuple of (list of molecular IDs, list of smiles, list of label dictionaries, list of features)
        """

        # Get all the smiles, labels, features and tasks.
        all_lists = self._get_all_lists_ids(datasets=datasets)
        mol_ids, inv = self._get_inv_of_mol_ids(all_mol_ids=all_lists["mol_ids"])

        # Store the smiles.
        smiles = [[] for _ in range(len(mol_ids))]
        for all_idx, unique_idx in enumerate(inv):
            smiles[unique_idx].append(all_lists["smiles"][all_idx])

        # Store the labels.
        labels = [Data() for _ in range(len(mol_ids))]
        for all_idx, unique_idx in enumerate(inv):
            task: str = all_lists["tasks"][all_idx]
            label = all_lists["labels"][all_idx]
            labels[unique_idx][task] = label

            if all_idx < len(all_lists["features"]):
                features = all_lists["features"][all_idx]
                labels[unique_idx]["x"] = torch.empty(
                    (features.num_nodes, 1)
                )  # IPU is not happy with zero-sized tensors, so use shape (features.num_nodes, 1) here
                labels[unique_idx]["edge_index"] = torch.empty((2, features.num_edges))

        # Store the features
        if len(all_lists["features"]) > 0:
            features = [-1 for i in range(len(mol_ids))]
            for all_idx, unique_idx in enumerate(inv):
                features[unique_idx] = all_lists["features"][all_idx]
            return mol_ids, smiles, labels, features
        else:
            return mol_ids, smiles, labels

    def _get_all_lists_ids(self, datasets: Dict[str, SingleTaskDataset]) -> Dict[str, Any]:
        all_smiles = []
        all_features = []
        all_labels = []
        all_mol_ids = []
        all_tasks = []

        for task, ds in datasets.items():
            if len(ds) == 0:
                continue
            # Get data from single task dataset
            ds_smiles = [ds[i]["smiles"] for i in range(len(ds))]
            ds_labels = [ds[i]["labels"] for i in range(len(ds))]
            if "unique_ids" in ds[0].keys():
                ds_mol_ids = [ds[i]["unique_ids"] for i in range(len(ds))]
            else:
                ds_mol_ids = smiles_to_unique_mol_ids(
                    ds_smiles,
                    n_jobs=self.n_jobs,
                    featurization_batch_size=self.featurization_batch_size,
                    backend=self.backend,
                    progress=self.progress,
                    progress_desc=f"{task}: mol to ids",
                )
            if "features" in ds[0]:
                ds_features = [ds[i]["features"] for i in range(len(ds))]
            else:
                ds_features = None
            all_smiles.extend(ds_smiles)
            all_labels.extend(ds_labels)
            all_mol_ids.extend(ds_mol_ids)
            if ds_features is not None:
                all_features.extend(ds_features)

            task_list = [task] * ds.__len__()
            all_tasks.extend(task_list)

        all_lists = {
            "smiles": all_smiles,
            "features": all_features,
            "labels": all_labels,
            "mol_ids": all_mol_ids,
            "tasks": all_tasks,
        }

        return all_lists

    def _get_inv_of_mol_ids(self, all_mol_ids):
        mol_ids, inv = np.unique(all_mol_ids, return_inverse=True)
        return mol_ids, inv

    def _find_valid_label(self, task, ds):
        r"""
        For a given dataset, find a genuine label for that dataset
        """
        valid_label = None
        for i in range(len(ds)):
            if ds[i] is not None:
                valid_label = ds[i]["labels"]
                break

        if valid_label is None:
            raise ValueError(f"Dataset for task {task} has no valid labels.")

        return valid_label

    def set_label_size_dict(self, datasets: Dict[str, SingleTaskDataset]):
        r"""
        This gives the number of labels to predict for a given task.
        """
        task_labels_size = {}
        for task, ds in datasets.items():
            if len(ds) == 0:
                continue

            valid_label = self._find_valid_label(task, ds)

            # Assume for a fixed task, the label dimension is the same across data points
            torch_label = torch.as_tensor(valid_label)

            # First dimension is graph-specific
            task_labels_size[task] = torch_label.size()
        return task_labels_size

    def set_label_dtype_dict(self, datasets: Dict[str, SingleTaskDataset]):
        r"""
        Gets correct dtype for a given label
        """
        task_labels_dtype = {}
        for task, ds in datasets.items():
            if len(ds) == 0:
                continue

            valid_label = self._find_valid_label(task, ds)

            torch_label = torch.as_tensor(valid_label)
            task_labels_dtype[task] = torch_label.dtype
        return task_labels_dtype

    def __repr__(self) -> str:
        """
        summarizes the dataset in a string
        Returns:
            A string representation of the dataset.
        """
        if len(self) == 0:
            out_str = (
                f"-------------------\n{self.__class__.__name__}\n"
                + f"\tabout = {self.about}\n"
                + f"\tnum_graphs_total = {self.num_graphs_total}\n"
                + f"-------------------\n"
            )
            return out_str

        # Faster to compute the statistics if we unbatch first.
        features = self.features
        if isinstance(self.features, Batch):
            self.features = self.features.to_data_list()

        out_str = (
            f"-------------------\n{self.__class__.__name__}\n"
            + f"\tabout = {self.about}\n"
            + f"\tnum_graphs_total = {self.num_graphs_total}\n"
            + f"\tnum_nodes_total = {self.num_nodes_total}\n"
            + f"\tmax_num_nodes_per_graph = {self.max_num_nodes_per_graph}\n"
            + f"\tmin_num_nodes_per_graph = {self.min_num_nodes_per_graph}\n"
            + f"\tstd_num_nodes_per_graph = {self.std_num_nodes_per_graph}\n"
            + f"\tmean_num_nodes_per_graph = {self.mean_num_nodes_per_graph}\n"
            + f"\tnum_edges_total = {self.num_edges_total}\n"
            + f"\tmax_num_edges_per_graph = {self.max_num_edges_per_graph}\n"
            + f"\tmin_num_edges_per_graph = {self.min_num_edges_per_graph}\n"
            + f"\tstd_num_edges_per_graph = {self.std_num_edges_per_graph}\n"
            + f"\tmean_num_edges_per_graph = {self.mean_num_edges_per_graph}\n"
            + f"-------------------\n"
        )

        # Restore the original features.
        self.features = features

        return out_str


class FakeDataset(MultitaskDataset):
    """
    A dataset to hold the fake data.
    """

    def __init__(
        self, datasets: Dict[str, SingleTaskDataset], num_mols: int = 1234, indexing_same_elem: bool = False
    ):
        """
        Parameters:
            datasets:
                A dictionary of datasets. The keys are the task names and the values are the datasets.
            num_mols:
                The number of molecules to generate. In reality, it is the same molecule,
                but `num_mols` will change the length of the dataset.
            indexing_same_elem:
                If True, the same molecule is used for all samples.
                Otherwise, a deepcopied molecule is used for each sample.
        """
        self.indexing_same_elem = indexing_same_elem
        self.num_mols = num_mols
        self.num_datasets = len(datasets)

        self.about = "FakeDatasets"
        task = next(iter(datasets))
        if "features" in datasets[task][0]:
            self.mol_ids, self.smiles, self.labels, self.features = self.merge(datasets)
            if self.indexing_same_elem is False:
                self.mol_ids, self.smiles, self.labels, self.features = self.deepcopy_mol(
                    self.mol_ids, self.smiles, self.labels, self.features
                )
        else:
            self.mol_ids, self.smiles, self.labels = self.merge(datasets)
            if self.indexing_same_elem is False:
                self.mol_ids, self.smiles, self.labels, _ = self.deepcopy_mol(
                    self.mol_ids, self.smiles, self.labels
                )

        self.labels_size = self.set_label_size_dict(datasets)
        self.labels_dtype = self.set_label_dtype_dict(datasets)
        self.features = self.features

    def _get_inv_of_mol_ids(self, all_mol_ids):
        # The generated data is a single molecule duplicated
        mol_ids = np.array(all_mol_ids)
        inv = [_ for _ in range(len(mol_ids) // self.num_datasets)] * self.num_datasets
        mol_ids = np.unique(inv)
        return mol_ids, inv

    def deepcopy_mol(self, mol_ids, labels, smiles, features=None):
        """
        Create a deepcopy of the single molecule num_mols times

        Args:
            mol_ids (array): The single value for the mol ID
            labels (List[Dict]): List containing one dict with the label name-value pairs
            smiles (List[List[str]]): List of list containing SMILE sting
            features (List[Data], optional): list containing Data object. Defaults to None.

        Returns:
            The deep copy of the inputs
        """
        logger.info("Duplicating the single dataset element...")
        mol_ids = [deepcopy(mol_ids[0]) for _ in range(self.num_mols)]
        logger.info("Finished `mol_ids`")
        labels = [deepcopy(labels[0]) for _ in range(self.num_mols)]
        logger.info("Finished `labels`")
        smiles = [deepcopy(smiles[0]) for _ in range(self.num_mols)]
        logger.info("Finished `smiles`")
        if features is not None:
            features = [deepcopy(features[0]) for _ in range(self.num_mols)]
            logger.info("Finished `features`")
        return mol_ids, labels, smiles, features

    def __len__(self):
        r"""
        Returns the number of molecules
        """
        return self.num_mols

    def __getitem__(self, idx):
        r"""
        get the data for at the specified index
        Parameters:
            idx: The index of the data to retrieve
        Returns:
            A dictionary containing the data for the specified index with keys "mol_ids", "smiles", "labels", and "features"
        """
        datum = {}
        if self.indexing_same_elem is True:
            # If using a single memory location override the idx value passed
            idx = 0
        if self.labels is not None:
            datum["labels"] = self.labels[idx]

        if self.features is not None:
            datum["features"] = self.features[idx]

        return datum


def get_num_nodes_per_graph(graphs):
    r"""
    number of nodes per graph
    """
    if isinstance(graphs, Batch):
        graphs = graphs.to_data_list()
    counts = [graph.num_nodes for graph in graphs]
    return counts


def get_num_edges_per_graph(graphs):
    r"""
    number of edges per graph
    """
    if isinstance(graphs, Batch):
        graphs = graphs.to_data_list()
    counts = [graph.num_edges for graph in graphs]
    return counts<|MERGE_RESOLUTION|>--- conflicted
+++ resolved
@@ -4,14 +4,10 @@
 from multiprocessing import Manager
 from typing import Any, Dict, List, Optional, Tuple, Union
 
-<<<<<<< HEAD
 import fsspec
 import numpy as np
-=======
+import torch
 from datamol import parallelized, parallelized_with_batches
-
->>>>>>> 4adaaf7f
-import torch
 from loguru import logger
 from torch.utils.data.dataloader import Dataset
 from torch_geometric.data import Batch, Data
