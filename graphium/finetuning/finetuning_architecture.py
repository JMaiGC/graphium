<<<<<<< HEAD
from copy import deepcopy
from typing import Any, Dict, List, Optional, Union

import torch
import torch.nn as nn
from loguru import logger
=======
from typing import Any, Dict, Optional, Union

import torch
import torch.nn as nn
>>>>>>> f96c1b60
from torch import Tensor
from torch_geometric.data import Batch

from graphium.nn.utils import MupMixin
from graphium.trainer.predictor import PredictorModule
<<<<<<< HEAD
from graphium.utils.spaces import FINETUNING_HEADS_DICT
=======
from graphium.utils.spaces import FINETUNING_HEADS_DICT, GRAPHIUM_PRETRAINED_MODELS_DICT
>>>>>>> f96c1b60


class FullGraphFinetuningNetwork(nn.Module, MupMixin):
    def __init__(
        self,
        pretrained_model: Union[str, "PretrainedModel"],
        pretrained_model_kwargs: Dict[str, Any] = {},
        pretrained_overwriting_kwargs: Dict[str, Any] = {},
        finetuning_head_kwargs: Optional[Dict[str, Any]] = None,
        num_inference_to_average: int = 1,
        last_layer_is_readout: bool = False,
        name: str = "FullFinetuningGNN",
    ):
        r"""
        Flexible class that allows to implement an end-to-end graph finetuning network architecture, supporting flexible pretrained models and finetuning heads.
        The network decomposes into two parts of class PretrainedModel and FinetuningHead. The PretrainedModel class allows basic finetuning such as
        finetuning from a specified module of the pretrained model and dropping/adding layers in this module. The (optional) FinetuningHead class allows more
        flexible finetuning with a custom network applied after the pretrained model. If not specified, we fall back to basic finetuning integrated in PretrainedModel.

        Parameters:

            pretrained_model:
                A PretrainedModel or an identifier of pretrained model within GRAPHIUM_PRETRAINED_MODELS_DICT or a valid .ckpt checkpoint path

            pretrained_model_kwargs:
                Key-word arguments to instantiate a model of the same class as the pretrained model (e.g., FullGraphMultitaskNetwork))

            pretrained_overwriting_kwargs:
                Key-word arguments indicating which parameters of loaded model are shared with the pretrained part of FullGraphFinetuningNetwork

            finetuning_head_kwargs:
                Key-word arguments to use for the finetuning head.
                It must respect the following criteria:
                - pretrained_model_kwargs[last_used_module]["out_level"] must be equal to finetuning_head_kwargs["in_level"]
                - pretrained_model_kwargs[last_used_module]["out_dim"] must be equal to finetuning_head_kwargs["in_dim"]

                Here, [last_used_module] represents the module that is finetuned from,
                e.g., gnn, graph_output or (one of the) task_heads

            num_inference_to_average:
                Number of inferences to average at val/test time. This is used to avoid the noise introduced
                by positional encodings with sign-flips. In case no such encoding is given,
                this parameter is ignored.
                NOTE: The inference time will be slowed-down proportionaly to this parameter.

            last_layer_is_readout: Whether the last layer should be treated as a readout layer.
                Allows to use the `mup.MuReadout` from the muTransfer method https://github.com/microsoft/mup

            name:
                Name attributed to the current network, for display and printing
                purposes.
        """

        super().__init__()

        self.name = name
        self.num_inference_to_average = num_inference_to_average
        self.last_layer_is_readout = last_layer_is_readout
        self._concat_last_layers = None
        self.pretrained_model = pretrained_model
        self.pretrained_overwriting_kwargs = pretrained_overwriting_kwargs
        self.finetuning_head_kwargs = finetuning_head_kwargs
        self.max_num_nodes_per_graph = None
        self.max_num_edges_per_graph = None
        self.finetuning_head = None

        if not isinstance(self.pretrained_model, PretrainedModel):
            self.pretrained_model = PretrainedModel(
                self.pretrained_model, pretrained_model_kwargs, pretrained_overwriting_kwargs
            )

        if finetuning_head_kwargs is not None:
            self.finetuning_head = FinetuningHead(finetuning_head_kwargs)

    def forward(self, g: Batch) -> Tensor:
        r"""
        Apply the pre-processing neural network, the graph neural network,
        and the post-processing neural network on the graph features.

        Parameters:

            g:
                pyg Batch graph on which the convolution is done.
                Must contain the following elements:

                - Node key `"feat"`: `torch.Tensor[..., N, Din]`.
                  Input node feature tensor, before the network.
                  `N` is the number of nodes, `Din` is the input features dimension ``self.pre_nn.in_dim``

                - Edge key `"edge_feat"`: `torch.Tensor[..., N, Ein]` **Optional**.
                  The edge features to use. It will be ignored if the
                  model doesn't supporte edge features or if
                  `self.in_dim_edges==0`.

                - Other keys related to positional encodings `"pos_enc_feats_sign_flip"`,
                  `"pos_enc_feats_no_flip"`.

        Returns:

            `torch.Tensor[..., M, Dout]` or `torch.Tensor[..., N, Dout]`:
                Node or graph feature tensor, after the network.
                `N` is the number of nodes, `M` is the number of graphs,
                `Dout` is the output dimension ``self.graph_output_nn.out_dim``
                If the `self.gnn.pooling` is [`None`], then it returns node features and the output dimension is `N`,
                otherwise it returns graph features and the output dimension is `M`

        """

        g = self.pretrained_model.forward(g)

        if self.finetuning_head is not None:
            g = self.finetuning_head.forward(g)

        return g

    def make_mup_base_kwargs(self, divide_factor: float = 2.0) -> Dict[str, Any]:
        """
        Create a 'base' model to be used by the `mup` or `muTransfer` scaling of the model.
        The base model is usually identical to the regular model, but with the
        layers width divided by a given factor (2 by default)

        Parameter:
            divide_factor: Factor by which to divide the width.

        Returns:
            Dictionary with the kwargs to create the base model.
        """
        kwargs = dict(
            pretrained_model=self.pretrained_model,
            pretrained_model_kwargs=None,
            finetuning_head_kwargs=None,
            num_inference_to_average=self.num_inference_to_average,
            last_layer_is_readout=self.last_layer_is_readout,
            name=self.name,
        )

        kwargs["pretrained_model_kwargs"] = self.pretrained_model.make_mup_base_kwargs(
            divide_factor=divide_factor
        )

        if self.finetuning_head is not None:
            kwargs["finetuning_head_kwargs"] = self.finetuning_head.make_mup_base_kwargs(
                divide_factor=divide_factor, factor_in_dim=True
            )

        kwargs["pretrained_overwriting_kwargs"] = self.pretrained_overwriting_kwargs

        return kwargs

    def set_max_num_nodes_edges_per_graph(self, max_nodes: Optional[int], max_edges: Optional[int]) -> None:
        r"""
        Set the maximum number of nodes and edges for all gnn layers and encoder layers

        Parameters:
            max_nodes: Maximum number of nodes in the dataset.
                This will be useful for certain architecture, but ignored by others.

            max_edges: Maximum number of edges in the dataset.
                This will be useful for certain architecture, but ignored by others.
        """

        self.pretrained_model.net.set_max_num_nodes_edges_per_graph(max_nodes, max_edges)


class PretrainedModel(nn.Module, MupMixin):
    def __init__(
        self,
        pretrained_model: str,
        pretrained_model_kwargs: Dict[str, Any],
        pretrained_overwriting_kwargs: Dict[str, Any],
    ):
        r"""
        Flexible class allowing to finetune pretrained models from GRAPHIUM_PRETRAINED_MODELS_DICT or from a ckeckpoint path.
        Can be any model that inherits from nn.Module, MupMixin and comes with a module map (e.g., FullGraphMultitaskNetwork)

        Parameters:

            pretrained_model:
                Identifier of pretrained model within GRAPHIUM_PRETRAINED_MODELS_DICT or from a checkpoint path

            pretrained_model_kwargs:
                Key-word arguments to instantiate a model of the same class as the pretrained model (e.g., FullGraphMultitaskNetwork))

            pretrained_overwriting_kwargs:
                Key-word arguments indicating which parameters of loaded model are shared with the pretrained part of FullGraphFinetuningNetwork

        """

        super().__init__()

        # Load pretrained model
        pretrained_model = PredictorModule.load_pretrained_models(pretrained_model).model
        pretrained_model.create_module_map()

        # Initialize new model with architecture after desired modifications to architecture.
        net = type(pretrained_model)
        self.net = net(**pretrained_model_kwargs)
        self.net.create_module_map()

        # Overwrite parameters shared between loaded and modified pretrained model
        self.overwrite_with_pretrained(pretrained_model, **pretrained_overwriting_kwargs)

    def forward(self, g: Union[torch.Tensor, Batch]):
        g = self.net.forward(g)

        return g

    def overwrite_with_pretrained(
        self,
        pretrained_model,
        finetuning_module: str,
        added_depth: int,
        sub_module_from_pretrained: str = None,
    ):
        """
        Overwrite parameters shared between loaded and modified pretrained model

        Parameters:
            pretrained_model: Model from GRAPHIUM_PRETRAINED_MODELS_DICT
            finetuning_module: Module to finetune from
            added_depth: Number of modified layers at the end of finetuning module
            sub_module_from_pretrained: Optional submodule to finetune from
        """
        module_map = self.net._module_map
        module_map_from_pretrained = pretrained_model._module_map

        module_names_from_pretrained = module_map_from_pretrained.keys()
        super_module_names_from_pretrained = set(
            [module_name.split("/")[0] for module_name in module_names_from_pretrained]
        )

        for module_name in module_map.keys():
            # Below exception handles some modules (e.g., pe_encoders in FullGraphMultitaskNetwork) that do not support len());
            # They can always be replaced entirely
            try:
                shared_depth = len(module_map[module_name])
            except:
                module_map[module_name] = module_map_from_pretrained[module_name]
                continue

            if module_name.startswith(finetuning_module):
                shared_depth -= added_depth

            if module_name in module_map_from_pretrained.keys():
                for idx in range(shared_depth):
                    module_map[module_name][idx] = module_map_from_pretrained[module_name][idx]
            elif module_name.split("/")[0] in super_module_names_from_pretrained:
                for idx in range(shared_depth):
                    module_map[module_name][idx] = module_map_from_pretrained[
                        "".join([module_name.split("/")[0], "/", sub_module_from_pretrained])
                    ][idx]
            else:
                raise RuntimeError("Mismatch between loaded pretrained model and model to be overwritten.")

            if module_name.startswith(finetuning_module):
                break

    def make_mup_base_kwargs(self, divide_factor: float = 2.0) -> Dict[str, Any]:
        """
        Create a 'base' model to be used by the `mup` or `muTransfer` scaling of the model.
        The base model is usually identical to the regular model, but with the
        layers width divided by a given factor (2 by default)

        Parameter:
            divide_factor: Factor by which to divide the width.
            factor_in_dim: Whether to factor the input dimension

        Returns:
            Dictionary with the kwargs to create the base model.
        """
        # For the post-nn network, all the dimension are divided

        return self.net.make_mup_base_kwargs(divide_factor=divide_factor)


class FinetuningHead(nn.Module, MupMixin):
    def __init__(self, finetuning_head_kwargs: Dict[str, Any]):
        r"""
        Flexible class allowing to use a custom finetuning head on top of the pretrained model.
        Can be any model that inherits from nn.Module, MupMixin.

        Parameters:

            finetuning_head_kwargs: Key-word arguments needed to instantiate a custom (or existing) finetuning head from FINETUNING_HEADS_DICT

        """

        super().__init__()
        self.task = finetuning_head_kwargs.pop("task", None)
        self.previous_module = finetuning_head_kwargs.pop("previous_module", "task_heads")
        self.incoming_level = finetuning_head_kwargs.pop("incoming_level", "graph")

        model_type = finetuning_head_kwargs.pop("model_type", "mlp")
        net = FINETUNING_HEADS_DICT[model_type]
        self.net = net(**finetuning_head_kwargs)

    def forward(self, g: Union[Dict[str, Union[torch.Tensor, Batch]], torch.Tensor, Batch]):
        if isinstance(g, (torch.Tensor, Batch)):
            pass
        elif isinstance(g, Dict) and len(g) == 1:
            g = list(g.values())[0]
        else:
            raise TypeError("Output type from pretrained model not appropriate for finetuning head")

        g = self.net.forward(g)

        return {self.task: g}

    def make_mup_base_kwargs(self, divide_factor: float = 2.0, factor_in_dim: bool = False) -> Dict[str, Any]:
        """
        Create a 'base' model to be used by the `mup` or `muTransfer` scaling of the model.
        The base model is usually identical to the regular model, but with the
        layers width divided by a given factor (2 by default)

        Parameter:
            divide_factor: Factor by which to divide the width.
            factor_in_dim: Whether to factor the input dimension

        Returns:
            Dictionary with the kwargs to create the base model.
        """
        # For the post-nn network, all the dimension are divided

        return self.net.make_mup_base_kwargs(divide_factor=divide_factor, factor_in_dim=factor_in_dim)<|MERGE_RESOLUTION|>--- conflicted
+++ resolved
@@ -1,26 +1,13 @@
-<<<<<<< HEAD
-from copy import deepcopy
-from typing import Any, Dict, List, Optional, Union
+from typing import Any, Dict, Optional, Union
 
 import torch
 import torch.nn as nn
-from loguru import logger
-=======
-from typing import Any, Dict, Optional, Union
-
-import torch
-import torch.nn as nn
->>>>>>> f96c1b60
 from torch import Tensor
 from torch_geometric.data import Batch
 
 from graphium.nn.utils import MupMixin
 from graphium.trainer.predictor import PredictorModule
-<<<<<<< HEAD
 from graphium.utils.spaces import FINETUNING_HEADS_DICT
-=======
-from graphium.utils.spaces import FINETUNING_HEADS_DICT, GRAPHIUM_PRETRAINED_MODELS_DICT
->>>>>>> f96c1b60
 
 
 class FullGraphFinetuningNetwork(nn.Module, MupMixin):
