# Testing the multitask pipeline with the QM9 dataset on IPU, by splitting it up into three tasks: homo, alpha and cv.
constants:
  name: &name olek_test_ipu #qm9_full
  seed: &seed 42
  raise_train_error: true   # Whether the code should raise an error if it crashes during training
  accelerator:
    type: cpu  #cpu or ipu or gpu


datamodule:
  module_type: "MultitaskIPUFromSmilesDataModule"
  args: # Matches that in the test_multitask_datamodule.py case.
    task_specific_args:   # To be replaced by a new class "DatasetParams"
      homo:
        df: null
        df_path: &df_path goli/data/QM9/norm_micro_qm9.csv #goli/data/QM9/qm9.csv #goli/data/QM9/norm_micro_qm9.csv #https://storage.googleapis.com/goli-public/datasets/QM9/norm_mini_qm9.csv #goli/data/QM9/micro_qm9.csv #goli/data/QM9/norm_micro_qm9.csv   #https://storage.googleapis.com/goli-public/datasets/QM9/norm_mini_qm9.csv
        #df_path: &df_path https://storage.googleapis.com/goli-public/datasets/QM9/norm_qm9.csv
        smiles_col: "smiles"
        label_cols: ["homo", "lumo"]
        split_val: 0.2
        split_test: 0.2
        split_seed: *seed
        splits_path: null                 # This may not always be provided
        sample_size: null                 # This may not always be provided
        idx_col: null                     # This may not always be provided
        weights_col: null                 # This may not always be provided
        weights_type: null                # This may not always be provided
      alpha:
        df: null
        df_path: *df_path
        smiles_col: "smiles"
        label_cols: ["alpha"]
        split_val: 0.2
        split_test: 0.2
        split_seed: *seed
        splits_path: null                 # This may not always be provided
        sample_size: null                 # This may not always be provided
        idx_col: null                     # This may not always be provided
        weights_col: null                 # This may not always be provided
        weights_type: null                # This may not always be provided
      cv:
        df: null
        df_path: *df_path
        smiles_col: "smiles"
        label_cols: ["cv"]
        split_val: 0.2
        split_test: 0.2
        split_seed: *seed
        splits_path: null                 # This may not always be provided
        sample_size: null                 # This may not always be provided
        idx_col: null                     # This may not always be provided
        weights_col: null                 # This may not always be provided
        weights_type: null                # This may not always be provided

    # Featurization
    prepare_dict_or_graph: pyg:graph
    featurization_n_jobs: 64
    featurization_progress: True
    featurization:
      atom_property_list_onehot: [atomic-number, valence]
      atom_property_list_float: [mass, electronegativity, in-ring]
      edge_property_list: [bond-type-onehot, stereo, in-ring]
      add_self_loop: False
      explicit_H: False
      use_bonds_weights: False
      pos_encoding_as_features: # Andy: now get a dict of potential pe instead of just 1
        pos_types:
          la_pos: &pos_enc  #use same name as pe_encoder
            pos_type: laplacian_eigvec_eigval #laplacian_eigvec
            num_pos: 3
            normalization: "none"
            disconnected_comp: True
          rw_pos: #use same name as pe_encoder
            pos_type: rwse
            ksteps: 16
      pos_encoding_as_directions: *pos_enc

    # Data handling-related
    batch_size_train_val: 60 #90 #128 #30 #256 #100  #20, 50, 2048
    batch_size_test: 60 #90 #128 #30 #256 #100 #20, 50, 2048
    # cache_data_path: null

    num_workers: -1

    ipu_dataloader_training_opts:
      max_num_nodes_per_graph: 12
      max_num_edges_per_graph: 24

    ipu_dataloader_inference_opts:
      max_num_nodes_per_graph: 12
      max_num_edges_per_graph: 24

architecture:
  model_type: FullGraphMultiTaskNetwork
  pre_nn:   # Set as null to avoid a pre-nn network
    out_dim: 32
    hidden_dims: 32
    depth: 1
    activation: relu
    last_activation: none
    dropout: &dropout 0.1
    normalization: &normalization "none"
    last_normalization: *normalization
    residual_type: none

  pre_nn_edges:   # Set as null to avoid a pre-nn network
    out_dim: 16
    hidden_dims: 16
    depth: 1
    activation: relu
    last_activation: none
    dropout: *dropout
    normalization: *normalization
    last_normalization: *normalization
    residual_type: none

  #! Andy: example config for pe_encoders
  #* name of pe could be used by the encoder
  pe_encoders:
    out_dim: 64
    pool: "sum" #"mean" "max"
    last_norm: None #"batch_norm", "layer_norm"
    encoders: #la_pos |  rw_pos
      la_pos:  # Set as null to avoid a pre-nn network
        hidden_dim: 64
        model_type: 'DeepSet' #'Transformer' or 'DeepSet'
        num_layers: 1
        num_layers_post: 0 # Num. layers to apply after pooling
        dropout: 0.1
        first_norm: "none" #"batch_norm" or "layer_norm"
      rw_pos:
        hidden_dim: 64
        num_layers: 1
        dropout: 0.1
        normalization: "none" #"batch_norm" or "layer_norm"
        first_norm: "none" #"batch_norm" or "layer_norm"


  gnn:  # Set as null to avoid a post-nn network
    out_dim: 32
    hidden_dims: 64
    depth: 4
    activation: relu
    last_activation: none
    dropout: *dropout
    normalization: *normalization
    last_normalization: *normalization
    residual_type: simple
    pooling: [sum, mean, max]
    virtual_node: 'none'
    layer_type: 'pyg:gps' #pyg:gine #'pyg:gps' # pyg:gated-gcn, pyg:gine,pyg:gps
    layer_kwargs:  # Parameters for the model itself. You could define dropout_attn: 0.1
      mpnn_type: 'pyg:gine'
      mpnn_kwargs: null
        #out_dim_edges: 10
      attn_type: "full-attention" #"none"
      attn_kwargs: null


      # out_dim_edges: 16
      # aggregators: [mean, max]
      # scalers: [identity, amplification, attenuation]
      # num_heads: 3

  post_nn: null
    #out_dim: 1
    #hidden_dims: 32
    #depth: 2
    #activation: relu
    #last_activation: none
    #dropout: *dropout
    #normalization: *normalization
    #last_normalization: "none"
    #residual_type: none

  task_heads:
    - task_name: "homo"
      out_dim: 2
      hidden_dims: 32
      depth: 2                          # Not needed if we have hidden_dims
      activation: relu
      last_activation: none
      dropout: *dropout
      normalization: *normalization
      last_normalization: "none"
      residual_type: none
    - task_name: "alpha"
      out_dim: 1
      hidden_dims: 32
      depth: 2                          # Not needed if we have hidden_dims
      activation: relu
      last_activation: none
      dropout: *dropout
      normalization: *normalization
      last_normalization: "none"
      residual_type: none
    - task_name: "cv"
      out_dim: 1
      hidden_dims: 32
      depth: 2                          # Not needed if we have hidden_dims
      activation: relu
      last_activation: none
      dropout: *dropout
      normalization: *normalization
      last_normalization: "none"
      residual_type: none

#Task-specific
predictor:
  metrics_on_progress_bar:
    homo: ["mae", "pearsonr"]
    alpha: ["mae"]
    cv: ["mae", "pearsonr"]
  loss_fun:
    homo: mse_ipu
    alpha: mse_ipu
    cv: mse_ipu
  random_seed: *seed
  optim_kwargs:
    lr: 1.e-3
    # weight_decay: 1.e-7
  torch_scheduler_kwargs:
    #module_type: ReduceLROnPlateau
    #factor: 0.5
    #patience: 7
  scheduler_kwargs: null
  #  monitor: &monitor loss/val
  #  mode: min
  #  frequency: 1
  target_nan_mask: null # null: no mask, 0: 0 mask, ignore: ignore nan values from loss
  flag_kwargs:
    n_steps: 0 #1
    alpha: 0.0 #0.01

# Task-specific
metrics:
  homo:
    - name: mae
      metric: mae
      threshold_kwargs: null
    - name: pearsonr
      metric: pearsonr
      threshold_kwargs: null
      target_nan_mask: ignore-mean-label
    # - name: f1 gt 0.5
    #   metric: f1
    #   num_classes: 2
    #   average: micro
    #   threshold_kwargs: &threshold_05
    #     operator: greater
    #     threshold: 0.5
    #     th_on_preds: True
    #     th_on_target: True
    #     target_to_int: True
    # - name: precision gt 0.5
    #   metric: precision
    #   average: micro
    #   threshold_kwargs: *threshold_05

  alpha:
    - name: mae
      metric: mae
      threshold_kwargs: null
    - name: pearsonr
      metric: pearsonr
      threshold_kwargs: null
    # - name: f1 gt 3
    #   metric: f1
    #   num_classes: 2
    #   average: micro
    #   threshold_kwargs: &threshold_3
    #     operator: greater
    #     threshold: 3
    #     th_on_preds: True
    #     th_on_target: True
    #     target_to_int: True

    # - name: f1 gt 0
    #   metric: f1
    #   num_classes: 2
    #   average: micro
    #   threshold_kwargs:
    #     operator: greater
    #     threshold: 0
    #     th_on_preds: True
    #     th_on_target: True
    #     target_to_int: True
    # - name: precision gt 3
    #   metric: precision
    #   average: micro
    #   threshold_kwargs: *threshold_3

  cv:
    - name: mae
      metric: mae
      threshold_kwargs: null
    - name: pearsonr
      metric: pearsonr
      threshold_kwargs: null
    # - name: f1 gt 3
    #   metric: f1
    #   num_classes: 2
    #   average: micro
    #   threshold_kwargs: *threshold_3
    # - name: f1 gt 0
    #   metric: f1
    #   num_classes: 2
    #   average: micro
    #   threshold_kwargs:
    #     operator: greater
    #     threshold: 0
    #     th_on_preds: True
    #     th_on_target: True
    #     target_to_int: True
    # - name: precision gt 3
    #   metric: precision
    #   average: micro
    #   threshold_kwargs: *threshold_3

trainer:
  logger:
    save_dir: logs/QM9
    name: *name
  #early_stopping:
  #  monitor: *monitor
  #  min_delta: 0
  #  patience: 10
  #  mode: &mode min
  model_checkpoint:
    dirpath: models_checkpoints/QM9/
    filename: *name
    #monitor: *monitor
    #mode: *mode
    save_top_k: 1
    every_n_epochs: 1
  trainer:
    precision: 32
<<<<<<< HEAD
    max_epochs: 2 #50
    min_epochs: 1 #5
=======
    max_epochs: 50 #50
    min_epochs: 5 #5
>>>>>>> 2348826d
<|MERGE_RESOLUTION|>--- conflicted
+++ resolved
@@ -14,7 +14,7 @@
       homo:
         df: null
         df_path: &df_path goli/data/QM9/norm_micro_qm9.csv #goli/data/QM9/qm9.csv #goli/data/QM9/norm_micro_qm9.csv #https://storage.googleapis.com/goli-public/datasets/QM9/norm_mini_qm9.csv #goli/data/QM9/micro_qm9.csv #goli/data/QM9/norm_micro_qm9.csv   #https://storage.googleapis.com/goli-public/datasets/QM9/norm_mini_qm9.csv
-        #df_path: &df_path https://storage.googleapis.com/goli-public/datasets/QM9/norm_qm9.csv
+        # df_path: &df_path https://storage.googleapis.com/goli-public/datasets/QM9/norm_qm9.csv
         smiles_col: "smiles"
         label_cols: ["homo", "lumo"]
         split_val: 0.2
@@ -63,17 +63,15 @@
       add_self_loop: False
       explicit_H: False
       use_bonds_weights: False
-      pos_encoding_as_features: # Andy: now get a dict of potential pe instead of just 1
-        pos_types:
-          la_pos: &pos_enc  #use same name as pe_encoder
-            pos_type: laplacian_eigvec_eigval #laplacian_eigvec
-            num_pos: 3
-            normalization: "none"
-            disconnected_comp: True
-          rw_pos: #use same name as pe_encoder
-            pos_type: rwse
-            ksteps: 16
-      pos_encoding_as_directions: *pos_enc
+      # pos_encoding_as_features: &pos_enc
+      #   pos_type: laplacian_eigvec
+      #   num_pos: 3
+      #   normalization: "none"
+      #   disconnected_comp: True
+      # pos_encoding_as_directions: *pos_enc
+      pos_encoding_as_features: &pos_enc
+        pos_type: rwse
+        ksteps: 16
 
     # Data handling-related
     batch_size_train_val: 60 #90 #128 #30 #256 #100  #20, 50, 2048
@@ -335,10 +333,5 @@
     every_n_epochs: 1
   trainer:
     precision: 32
-<<<<<<< HEAD
     max_epochs: 2 #50
-    min_epochs: 1 #5
-=======
-    max_epochs: 50 #50
-    min_epochs: 5 #5
->>>>>>> 2348826d
+    min_epochs: 1 #5