--- conflicted
+++ resolved
@@ -18,13 +18,10 @@
          # or set path as https://storage.googleapis.com/datasets-public-research/PCQM4M/cxsmiles/pcqm4mv2.csv directly
         smiles_col: "cxsmiles"
         label_cols: ["homo_lumo_gap"]
-<<<<<<< HEAD
-=======
         # sample_size: 30000 # use sample_size for test
         splits_path: goli/data/PCQM4Mv2/split_dict.pt
         # goli/data/PCQM4Mv2/pcqm4m_split.csv
         split_names: ["train", "valid", "test-dev"]
->>>>>>> 3f622885
 
     # Featurization
     prepare_dict_or_graph: pyg:graph
