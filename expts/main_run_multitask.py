--- conflicted
+++ resolved
@@ -24,11 +24,7 @@
 os.chdir(MAIN_DIR)
 
 
-<<<<<<< HEAD
 def main(cfg: DictConfig, run_name="main") -> None:
-=======
-def main(cfg: DictConfig, trial, run_name="main") -> None:
->>>>>>> 2348826d
     st = timeit.default_timer()
 
     cfg = deepcopy(cfg)
@@ -64,66 +60,14 @@
         trainer.test(model=predictor, datamodule=datamodule)  # , ckpt_path=ckpt_path)
 
     logger.info("--------------------------------------------")
-<<<<<<< HEAD
     logger.info("total computation used", timeit.default_timer() - st)
     logger.info("--------------------------------------------")
     wandb.finish()
 
     return trainer.callback_metrics
-=======
-    logger.info("totoal computation used", timeit.default_timer() - st)
-    logger.info("--------------------------------------------")
->>>>>>> 2348826d
-
 
 
 if __name__ == "__main__":
-<<<<<<< HEAD
     with open(os.path.join(MAIN_DIR, CONFIG_FILE), "r") as f:
         cfg = yaml.safe_load(f)
-    main(cfg)
-=======
-    # nan_checker("goli/data/QM9/micro_qm9.csv") #can be deleted
-    with open(os.path.join(MAIN_DIR, CONFIG_FILE), "r") as f:
-        cfg = yaml.safe_load(f)
-
-    def objective(trial, cfg):
-        cfg = deepcopy(cfg)
-
-        # * Example of adding hyper parameter search with Optuna:
-        # * https://optuna.readthedocs.io/en/stable/reference/generated/optuna.trial.Trial.html
-        cfg["architecture"]["gnn"]["hidden_dims"] = trial.suggest_int("gnn.hid", 16, 124, 16)
-        cfg["architecture"]["gnn"]["depth"] = trial.suggest_int("gnn.depth", 1, 5)
-        # normalization = trial.suggest_categorical("batch_norm", ["none", "batch_norm", "layer_norm"])
-        # cfg["architecture"]["gnn"]["normalization"] = normalization
-        # cfg["architecture"]["pre_nn"]["normalization"] = normalization
-        # cfg["architecture"]["post_nn"]["normalization"] = normalization
-
-        run_name = "no_name_" if not "name" in cfg["constants"] else cfg["constants"]["name"] + "_"
-        run_name = run_name + date.today().strftime("%d/%m/%Y") + "_"
-        for key, value in trial.params.items():
-            run_name = run_name + str(key) + "=" + str(value) + "_"
-
-        accu = main(cfg, trial, run_name=run_name[: len(run_name) - 1])
-        wandb.finish()
-        return accu
-
-    study = optuna.create_study()
-    study.optimize(partial(objective, cfg=cfg), n_trials=1, timeout=600)
-
-    complete_trials = study.get_trials(deepcopy=False, states=[TrialState.COMPLETE])
-
-    logger.info("Study statistics: ")
-    logger.info("  Number of finished trials: ", len(study.trials))
-    logger.info("  Number of complete trials: ", len(complete_trials))
-
-    logger.info("Best trial:")
-    trial = study.best_trial
-
-    logger.info("  Value: ", trial.value)
-
-    params_str = "  Params: "
-    for key, value in trial.params.items():
-        params_str += "\n    {}: {}".format(key, value)
-    logger.info(params_str)
->>>>>>> 2348826d
+    main(cfg)